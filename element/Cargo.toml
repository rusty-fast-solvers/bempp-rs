--- conflicted
+++ resolved
@@ -26,15 +26,8 @@
 paste = "1.*"
 libc = "0.2"
 approx = "0.5"
-<<<<<<< HEAD
-rlst = { git = "https://github.com/linalg-rs/rlst.git", branch="tensor" }
-rlst-blis-src = { git = "https://github.com/linalg-rs/rlst.git", branch="tensor" }
-rlst-dense = { git = "https://github.com/linalg-rs/rlst.git", branch="tensor" }
-rlst-common = { git = "https://github.com/linalg-rs/rlst.git", branch="tensor" }
-rlst-algorithms = { git = "https://github.com/linalg-rs/rlst.git", branch="tensor" }
-=======
-rlst = { git = "https://github.com/linalg-rs/rlst.git", branch = "legacy"}
-rlst-blis-src = { git = "https://github.com/linalg-rs/rlst.git", branch = "legacy"}
-rlst-dense = { git = "https://github.com/linalg-rs/rlst.git", branch = "legacy" }
-rlst-algorithms = { git = "https://github.com/linalg-rs/rlst.git", branch = "legacy" }
->>>>>>> faaa4579
+rlst = { git = "https://github.com/linalg-rs/rlst.git" }
+rlst-blis-src = { git = "https://github.com/linalg-rs/rlst.git" }
+rlst-dense = { git = "https://github.com/linalg-rs/rlst.git" }
+rlst-common = { git = "https://github.com/linalg-rs/rlst.git" }
+rlst-algorithms = { git = "https://github.com/linalg-rs/rlst.git" }