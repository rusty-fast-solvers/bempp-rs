--- conflicted
+++ resolved
@@ -292,13 +292,8 @@
 
     for trial_cell in trial_cells {
         a.set_trial_cell(*trial_cell);
-<<<<<<< HEAD
         let trial_dofs = unsafe { trial_space.cell_dofs_unchecked(*trial_cell) };
-        for test_cell in test_cells {
-=======
-        let trial_dofs = trial_space.cell_dofs(*trial_cell).unwrap();
         for (i, test_cell) in test_cells.iter().enumerate() {
->>>>>>> edc96b38
             if neighbours(test_grid, trial_grid, *test_cell, *trial_cell) {
                 continue;
             }
