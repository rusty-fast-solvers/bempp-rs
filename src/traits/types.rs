--- conflicted
+++ resolved
@@ -3,8 +3,9 @@
 mod cell_iterator;
 mod point_iterator;
 
-<<<<<<< HEAD
-pub use cell::{CellLocalIndexPair, ReferenceCellType};
+pub use cell::*;
+pub use cell_iterator::*;
+pub use point_iterator::*;
 
 /// Ownership
 #[derive(Debug, PartialEq, Eq, Clone, Copy, Hash)]
@@ -13,9 +14,4 @@
     Owned,
     /// Ghost
     Ghost(usize, usize),
-}
-=======
-pub use cell::*;
-pub use cell_iterator::*;
-pub use point_iterator::*;
->>>>>>> 752dacfb
+}