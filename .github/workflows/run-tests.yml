name: 🧪 Test

on:
  push:
    branches:
      - "**"
  pull_request:
    branches:
      - main
  schedule:
    - cron: "0 7 * * 1"

jobs:
  run-tests-rust:
    name: Run tests (Rust)
    runs-on: ubuntu-latest
    strategy:
      matrix:
        rust-version: ["stable", "beta", "nightly"]
    steps:
      - name: Set up Rust
        uses: actions-rs/toolchain@v1
        with:
          toolchain: ${{ matrix.rust-version }}
          components: rustfmt
      - uses: actions/checkout@v2
      - name: Style checks
        run: |
          cargo fmt -- --check
      - name: Build rust library
        run: |
          cargo build --features "strict"
          cargo build --release --features "strict"
      - name: Run tests
        run: |
<<<<<<< HEAD
          cargo test --lib --features "strict"
=======
          cargo test --lib
      - name: Run examples
        run: |
          cd tools
          cargo test --examples
>>>>>>> 9464c836
  run-tests-python:
    name: Run tests (Python)
    runs-on: ubuntu-latest
    strategy:
      matrix:
        python-version: ["3.7", "3.8", "3.9", "3.10", "3.11"]
    steps:
      - name: Set up Python
        uses: actions/setup-python@v4
        with:
          python-version: ${{ matrix.python-version }}
      - uses: actions/checkout@v3
      - name: Install Python requirements
        run: python3 -m pip install pytest-xdist flake8
      - name: Style checks
        run: |
          python3 -m flake8 python/test
      - name: Install tomllib (for Python <3.11)
        run: python3 -m pip install tomli
        if: ${{ matrix.python-version == '3.7' || matrix.python-version == '3.8' || matrix.python-version == '3.9' || matrix.python-version == '3.10' }}
      - run: python3 -m pytest -n=auto python/test
        name: Run tests<|MERGE_RESOLUTION|>--- conflicted
+++ resolved
@@ -33,15 +33,11 @@
           cargo build --release --features "strict"
       - name: Run tests
         run: |
-<<<<<<< HEAD
           cargo test --lib --features "strict"
-=======
-          cargo test --lib
       - name: Run examples
         run: |
           cd tools
-          cargo test --examples
->>>>>>> 9464c836
+          cargo test --examples --features "strict"
   run-tests-python:
     name: Run tests (Python)
     runs-on: ubuntu-latest
