--- conflicted
+++ resolved
@@ -6,13 +6,8 @@
     check_dimensions_assemble, check_dimensions_assemble_diagonal, check_dimensions_evaluate,
 };
 use bempp_traits::{
-<<<<<<< HEAD
     kernel::Kernel,
-    types::{EvalType, KernelType, Scalar},
-=======
-    kernel::{Kernel, ScaleInvariantKernel},
     types::{EvalType, RlstScalar},
->>>>>>> 0cda3d5c
 };
 use num::traits::FloatConst;
 use rayon::prelude::*;
@@ -22,23 +17,8 @@
     _phantom_t: std::marker::PhantomData<T>,
 }
 
-<<<<<<< HEAD
-impl<T: Scalar> Laplace3dKernel<T> {
-=======
-impl<T: RlstScalar<Real = T>> ScaleInvariantKernel for Laplace3dKernel<T> {
-    type T = T;
-
-    fn scale(&self, level: u64) -> Self::T {
-        let numerator = T::from(1).unwrap();
-        let denominator = T::from(2.).unwrap();
-        let power = T::from(level).unwrap();
-        let denominator = denominator.powf(power);
-        numerator / denominator
-    }
-}
 
 impl<T: RlstScalar> Laplace3dKernel<T> {
->>>>>>> 0cda3d5c
     pub fn new() -> Self {
         Self {
             _phantom_t: PhantomData,
