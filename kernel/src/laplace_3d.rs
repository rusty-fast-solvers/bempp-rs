//! Implementation of the Laplace kernel
use num;
use std::marker::PhantomData;

use crate::helpers::{check_dimensions_assemble, check_dimensions_evaluate};
use bempp_traits::{
    kernel::{Kernel, KernelScale},
    types::{EvalType, KernelType, Scalar},
};
use num::traits::FloatConst;
use rayon::prelude::*;

#[derive(Clone)]
pub struct Laplace3dKernel<T: Scalar> {
    kernel_type: KernelType,
    _phantom_t: std::marker::PhantomData<T>,
}

impl<T: Scalar<Real = T>> KernelScale for Laplace3dKernel<T> {
    type T = T;

    fn scale(&self, level: u64) -> Self::T {
        let numerator = T::from(1).unwrap();
        let denominator = T::from(2.).unwrap();
        let power = T::from(level).unwrap();
        let denominator = denominator.powf(power);
        numerator / denominator
    }
}

impl<T: Scalar> Laplace3dKernel<T> {
    pub fn new() -> Self {
        Self {
            kernel_type: KernelType::Laplace,
            _phantom_t: PhantomData,
        }
    }
}

impl<T: Scalar> Default for Laplace3dKernel<T> {
    fn default() -> Self {
        Self::new()
    }
}

impl<T: Scalar + Send + Sync> Kernel for Laplace3dKernel<T>
where
    <T as Scalar>::Real: Send + Sync,
{
    type T = T;

    fn domain_component_count(&self) -> usize {
        1
    }

    fn space_dimension(&self) -> usize {
        3
    }

    fn kernel_type(&self) -> &KernelType {
        &self.kernel_type
    }

    fn evaluate_st(
        &self,
        eval_type: EvalType,
        sources: &[<Self::T as Scalar>::Real],
        targets: &[<Self::T as Scalar>::Real],
        charges: &[Self::T],
        result: &mut [Self::T],
    ) {
        check_dimensions_evaluate(self, eval_type, sources, targets, charges, result);
        let ntargets = targets.len() / self.space_dimension();
        let range_dim = self.range_component_count(eval_type);

        result
            .chunks_exact_mut(range_dim)
            .enumerate()
            .for_each(|(target_index, my_chunk)| {
                let target = [
                    targets[target_index],
                    targets[ntargets + target_index],
                    targets[2 * ntargets + target_index],
                ];

                evaluate_laplace_one_target(eval_type, &target, sources, charges, my_chunk)
            });
    }

    fn evaluate_mt(
        &self,
        eval_type: EvalType,
        sources: &[<Self::T as Scalar>::Real],
        targets: &[<Self::T as Scalar>::Real],
        charges: &[Self::T],
        result: &mut [Self::T],
    ) {
        check_dimensions_evaluate(self, eval_type, sources, targets, charges, result);
        let ntargets = targets.len() / self.space_dimension();
        let range_dim = self.range_component_count(eval_type);

        result
            .par_chunks_exact_mut(range_dim)
            .enumerate()
            .for_each(|(target_index, my_chunk)| {
                let target = [
                    targets[target_index],
                    targets[ntargets + target_index],
                    targets[2 * ntargets + target_index],
                ];

                evaluate_laplace_one_target(eval_type, &target, sources, charges, my_chunk)
            });
    }

    fn assemble_st(
        &self,
        eval_type: EvalType,
        sources: &[<Self::T as Scalar>::Real],
        targets: &[<Self::T as Scalar>::Real],
        result: &mut [Self::T],
    ) {
        check_dimensions_assemble(self, eval_type, sources, targets, result);
        let ntargets = targets.len() / self.space_dimension();
        let nsources = sources.len() / self.space_dimension();
        let range_dim = self.range_component_count(eval_type);

        result
            .chunks_exact_mut(range_dim * nsources)
            .enumerate()
            .for_each(|(target_index, my_chunk)| {
                let target = [
                    targets[target_index],
                    targets[ntargets + target_index],
                    targets[2 * ntargets + target_index],
                ];

                assemble_laplace_one_target(eval_type, &target, sources, my_chunk)
            });
    }

    fn assemble_mt(
        &self,
        eval_type: EvalType,
        sources: &[<Self::T as Scalar>::Real],
        targets: &[<Self::T as Scalar>::Real],
        result: &mut [Self::T],
    ) {
        check_dimensions_assemble(self, eval_type, sources, targets, result);
        let ntargets = targets.len() / self.space_dimension();
        let nsources = sources.len() / self.space_dimension();
        let range_dim = self.range_component_count(eval_type);

        result
            .par_chunks_exact_mut(range_dim * nsources)
            .enumerate()
            .for_each(|(target_index, my_chunk)| {
                let target = [
                    targets[target_index],
                    targets[ntargets + target_index],
                    targets[2 * ntargets + target_index],
                ];

                assemble_laplace_one_target(eval_type, &target, sources, my_chunk)
            });
    }

    fn range_component_count(&self, eval_type: EvalType) -> usize {
        laplace_component_count(eval_type)
    }
}

pub fn evaluate_laplace_one_target<T: Scalar>(
    eval_type: EvalType,
    target: &[<T as Scalar>::Real],
    sources: &[<T as Scalar>::Real],
    charges: &[T],
    result: &mut [T],
) {
    let ncharges = charges.len();
    let nsources = ncharges;
    let m_inv_4pi = num::cast::<f64, T::Real>(0.25 * f64::FRAC_1_PI()).unwrap();
    let zero_real = <T::Real as num::Zero>::zero();
    let one_real = <T::Real as num::One>::one();

    let sources0 = &sources[0..nsources];
    let sources1 = &sources[nsources..2 * nsources];
    let sources2 = &sources[2 * nsources..3 * nsources];

    let mut diff0: T::Real;
    let mut diff1: T::Real;
    let mut diff2: T::Real;

    match eval_type {
        EvalType::Value => {
            let mut my_result = T::zero();
            for index in 0..nsources {
                diff0 = sources0[index] - target[0];
                diff1 = sources1[index] - target[1];
                diff2 = sources2[index] - target[2];
                let diff_norm = (diff0 * diff0 + diff1 * diff1 + diff2 * diff2).sqrt();
                let inv_diff_norm = {
                    if diff_norm == zero_real {
                        zero_real
                    } else {
                        one_real / diff_norm
                    }
                };

                my_result += charges[index].mul_real(inv_diff_norm);
            }
            result[0] = my_result.mul_real(m_inv_4pi);
        }
        EvalType::ValueDeriv => {
            // Cannot simply use an array my_result as this is not
            // correctly auto-vectorized.

            let mut my_result0 = T::zero();
            let mut my_result1 = T::zero();
            let mut my_result2 = T::zero();
            let mut my_result3 = T::zero();

            for index in 0..nsources {
                diff0 = sources0[index] - target[0];
                diff1 = sources1[index] - target[1];
                diff2 = sources2[index] - target[2];
                let diff_norm = (diff0 * diff0 + diff1 * diff1 + diff2 * diff2).sqrt();
                let inv_diff_norm = {
                    if diff_norm == zero_real {
                        zero_real
                    } else {
                        one_real / diff_norm
                    }
                };
                let inv_diff_norm_cubed = inv_diff_norm * inv_diff_norm * inv_diff_norm;

                my_result0 += charges[index].mul_real(inv_diff_norm);
                my_result1 += charges[index].mul_real(diff0 * inv_diff_norm_cubed);
                my_result2 += charges[index].mul_real(diff1 * inv_diff_norm_cubed);
                my_result3 += charges[index].mul_real(diff2 * inv_diff_norm_cubed);
            }

            result[0] = my_result0.mul_real(m_inv_4pi);
            result[1] = my_result1.mul_real(m_inv_4pi);
            result[2] = my_result2.mul_real(m_inv_4pi);
            result[3] = my_result3.mul_real(m_inv_4pi);
        }
    }
}

pub fn assemble_laplace_one_target<T: Scalar>(
    eval_type: EvalType,
    target: &[<T as Scalar>::Real],
    sources: &[<T as Scalar>::Real],
    result: &mut [T],
) {
    assert_eq!(sources.len() % 3, 0);
    assert_eq!(target.len(), 3);
    let nsources = sources.len() / 3;
    let m_inv_4pi = num::cast::<f64, T::Real>(0.25 * f64::FRAC_1_PI()).unwrap();
    let zero_real = <T::Real as num::Zero>::zero();
    let one_real = <T::Real as num::One>::one();

    let sources0 = &sources[0..nsources];
    let sources1 = &sources[nsources..2 * nsources];
    let sources2 = &sources[2 * nsources..3 * nsources];

    let mut diff0: T::Real;
    let mut diff1: T::Real;
    let mut diff2: T::Real;

    match eval_type {
        EvalType::Value => {
            let mut my_result;
            for index in 0..nsources {
                diff0 = sources0[index] - target[0];
                diff1 = sources1[index] - target[1];
                diff2 = sources2[index] - target[2];
                let diff_norm = (diff0 * diff0 + diff1 * diff1 + diff2 * diff2).sqrt();
                let inv_diff_norm = {
                    if diff_norm == zero_real {
                        zero_real
                    } else {
                        one_real / diff_norm
                    }
                };

                my_result = inv_diff_norm * m_inv_4pi;
                result[index] = num::cast::<T::Real, T>(my_result).unwrap();
            }
        }
        EvalType::ValueDeriv => {
            // Cannot simply use an array my_result as this is not
            // correctly auto-vectorized.

            let mut my_result0;
            let mut my_result1;
            let mut my_result2;
            let mut my_result3;

            let mut chunks = result.chunks_exact_mut(nsources);

            let my_res0 = chunks.next().unwrap();
            let my_res1 = chunks.next().unwrap();
            let my_res2 = chunks.next().unwrap();
            let my_res3 = chunks.next().unwrap();

            for index in 0..nsources {
                //let my_res = &mut result[4 * index..4 * (index + 1)];
                diff0 = sources0[index] - target[0];
                diff1 = sources1[index] - target[1];
                diff2 = sources2[index] - target[2];
                let diff_norm = (diff0 * diff0 + diff1 * diff1 + diff2 * diff2).sqrt();
                let inv_diff_norm = {
                    if diff_norm == zero_real {
                        zero_real
                    } else {
                        one_real / diff_norm
                    }
                };
                let inv_diff_norm_cubed = inv_diff_norm * inv_diff_norm * inv_diff_norm;

                my_result0 = T::one().mul_real(inv_diff_norm * m_inv_4pi);
                my_result1 = T::one().mul_real(diff0 * inv_diff_norm_cubed * m_inv_4pi);
                my_result2 = T::one().mul_real(diff1 * inv_diff_norm_cubed * m_inv_4pi);
                my_result3 = T::one().mul_real(diff2 * inv_diff_norm_cubed * m_inv_4pi);

                my_res0[index] = my_result0;
                my_res1[index] = my_result1;
                my_res2[index] = my_result2;
                my_res3[index] = my_result3;
            }
        }
    }
}

fn laplace_component_count(eval_type: EvalType) -> usize {
    match eval_type {
        EvalType::Value => 1,
        EvalType::ValueDeriv => 4,
    }
}

// pub fn simd_wrapper_evaluate(
//     eval_type: EvalType,
//     target: &[f32],
//     sources: &[f32],
//     charges: &[f32],
//     result: &mut [f32],
// ) {
//     evaluate_laplace_one_target(eval_type, target, sources, charges, result)
// }

// pub fn simd_wrapper_assemble(
//     eval_type: EvalType,
//     target: &[f32],
//     sources: &[f32],
//     result: &mut [f32],
// ) {
//     assemble_laplace_one_target(eval_type, target, sources, result);
// }

#[cfg(test)]
mod test {

    use super::*;
    use approx::assert_relative_eq;
    use bempp_traits::types::Scalar;
    use rlst;
    use rlst::common::traits::{Copy, Eval, Transpose};
    use rlst::dense::traits::*;
    use rlst_dense;

    #[test]
    fn test_laplace_3d() {
        let eps = 1E-8;

        let nsources = 5;
        let ntargets = 3;

        let sources = rlst::dense::rlst_rand_mat![f64, (nsources, 3)];
        let targets = rlst::dense::rlst_rand_mat![f64, (ntargets, 3)];
        let charges = rlst::dense::rlst_rand_col_vec![f64, nsources];
        let mut green_value = rlst::dense::rlst_rand_col_vec![f64, ntargets];

        Laplace3dKernel::<f64>::default().evaluate_st(
            EvalType::Value,
            sources.data(),
            targets.data(),
            charges.data(),
            green_value.data_mut(),
        );

        for target_index in 0..ntargets {
            let mut expected: f64 = 0.0;
            for source_index in 0..nsources {
                let dist = ((targets[[target_index, 0]] - sources[[source_index, 0]]).square()
                    + (targets[[target_index, 1]] - sources[[source_index, 1]]).square()
                    + (targets[[target_index, 2]] - sources[[source_index, 2]]).square())
                .sqrt();

                expected += charges[[source_index, 0]] * 0.25 * f64::FRAC_1_PI() / dist;
            }

            assert_relative_eq!(green_value[[target_index, 0]], expected, epsilon = 1E-12);
        }

        let mut targets_x_eps = targets.copy();
        let mut targets_y_eps = targets.copy();
        let mut targets_z_eps = targets.copy();

        for index in 0..ntargets {
            targets_x_eps[[index, 0]] += eps;
            targets_y_eps[[index, 1]] += eps;
            targets_z_eps[[index, 2]] += eps;
        }

<<<<<<< HEAD
        let mut expected = rlst::dense::rlst_dynamic_mat![f64, (4, ntargets)];
=======
        let mut expected = rlst_dense::rlst_dynamic_mat!(f64, (4, ntargets));
>>>>>>> f92c6e86

        Laplace3dKernel::<f64>::default().evaluate_st(
            EvalType::ValueDeriv,
            sources.data(),
            targets.data(),
            charges.data(),
            expected.data_mut(),
        );

        let mut green_value_x_eps = rlst::dense::rlst_col_vec![f64, ntargets];

        Laplace3dKernel::<f64>::default().evaluate_st(
            EvalType::Value,
            sources.data(),
            targets_x_eps.data(),
            charges.data(),
            green_value_x_eps.data_mut(),
        );

        let mut green_value_y_eps = rlst::dense::rlst_col_vec![f64, ntargets];

        Laplace3dKernel::<f64>::default().evaluate_st(
            EvalType::Value,
            sources.data(),
            targets_y_eps.data(),
            charges.data(),
            green_value_y_eps.data_mut(),
        );
        let mut green_value_z_eps = rlst::dense::rlst_col_vec![f64, ntargets];

        Laplace3dKernel::<f64>::default().evaluate_st(
            EvalType::Value,
            sources.data(),
            targets_z_eps.data(),
            charges.data(),
            green_value_z_eps.data_mut(),
        );

        let x_deriv = ((green_value_x_eps - &green_value) * (1.0 / eps)).eval();
        let y_deriv = ((green_value_y_eps - &green_value) * (1.0 / eps)).eval();
        let z_deriv = ((green_value_z_eps - &green_value) * (1.0 / eps)).eval();

        for target_index in 0..ntargets {
            assert_relative_eq!(
                green_value[[target_index, 0]],
                expected[[0, target_index]],
                epsilon = 1E-12
            );

            assert_relative_eq!(
                x_deriv[[target_index, 0]],
                expected[[1, target_index]],
                epsilon = 1E-5
            );
            assert_relative_eq!(
                y_deriv[[target_index, 0]],
                expected[[2, target_index]],
                epsilon = 1E-5
            );

            assert_relative_eq!(
                z_deriv[[target_index, 0]],
                expected[[3, target_index]],
                epsilon = 1E-5
            );
        }
    }

    #[test]
    fn test_assemble_laplace_3d() {
        let nsources = 3;
        let ntargets = 5;

        let sources = rlst::dense::rlst_rand_mat![f64, (nsources, 3)];
        let targets = rlst::dense::rlst_rand_mat![f64, (ntargets, 3)];
<<<<<<< HEAD
        let mut green_value = rlst::dense::rlst_dynamic_mat![f64, (nsources, ntargets)];
=======
        let mut green_value = rlst_dense::rlst_dynamic_mat!(f64, (nsources, ntargets));
>>>>>>> f92c6e86

        Laplace3dKernel::<f64>::default().assemble_st(
            EvalType::Value,
            sources.data(),
            targets.data(),
            green_value.data_mut(),
        );

        // The matrix needs to be transposed so that the first row corresponds to the first target,
        // second row to the second target and so on.

        let green_value = green_value.transpose().eval();

        for charge_index in 0..nsources {
            let mut charges = rlst::dense::rlst_col_vec![f64, nsources];
            let mut expected = rlst::dense::rlst_col_vec![f64, ntargets];
            charges[[charge_index, 0]] = 1.0;

            Laplace3dKernel::<f64>::default().evaluate_st(
                EvalType::Value,
                sources.data(),
                targets.data(),
                charges.data(),
                expected.data_mut(),
            );

            for target_index in 0..ntargets {
                assert_relative_eq!(
                    green_value[[target_index, charge_index]],
                    expected[[target_index, 0]],
                    epsilon = 1E-12
                );
            }
        }

<<<<<<< HEAD
        let mut green_value_deriv = rlst::dense::rlst_dynamic_mat![f64, (nsources, 4 * ntargets)];
=======
        let mut green_value_deriv = rlst_dense::rlst_dynamic_mat!(f64, (nsources, 4 * ntargets));
>>>>>>> f92c6e86

        Laplace3dKernel::<f64>::default().assemble_st(
            EvalType::ValueDeriv,
            sources.data(),
            targets.data(),
            green_value_deriv.data_mut(),
        );

        // The matrix needs to be transposed so that the first row corresponds to the first target, etc.

        let green_value_deriv = green_value_deriv.transpose().eval();

        for charge_index in 0..nsources {
            let mut charges = rlst::dense::rlst_col_vec![f64, nsources];
<<<<<<< HEAD
            let mut expected = rlst::dense::rlst_dynamic_mat![f64, (4, ntargets)];
=======
            let mut expected = rlst_dense::rlst_dynamic_mat!(f64, (4, ntargets));
>>>>>>> f92c6e86

            charges[[charge_index, 0]] = 1.0;

            Laplace3dKernel::<f64>::default().evaluate_st(
                EvalType::ValueDeriv,
                sources.data(),
                targets.data(),
                charges.data(),
                expected.data_mut(),
            );

            for deriv_index in 0..4 {
                for target_index in 0..ntargets {
                    assert_relative_eq!(
                        green_value_deriv[[4 * target_index + deriv_index, charge_index]],
                        expected[[deriv_index, target_index]],
                        epsilon = 1E-12
                    );
                }
            }
        }
    }

    #[test]
    fn test_compare_assemble_with_direct_computation() {
        let nsources = 3;
        let ntargets = 5;

        let sources = rlst::dense::rlst_rand_mat![f64, (nsources, 3)];
        let targets = rlst::dense::rlst_rand_mat![f64, (ntargets, 3)];
<<<<<<< HEAD
        let mut green_value_deriv = rlst::dense::rlst_dynamic_mat![f64, (nsources, 4 * ntargets)];
=======
        let mut green_value_deriv = rlst_dense::rlst_dynamic_mat!(f64, (nsources, 4 * ntargets));
>>>>>>> f92c6e86

        Laplace3dKernel::<f64>::default().assemble_st(
            EvalType::ValueDeriv,
            sources.data(),
            targets.data(),
            green_value_deriv.data_mut(),
        );
    }
}<|MERGE_RESOLUTION|>--- conflicted
+++ resolved
@@ -89,7 +89,7 @@
 
     fn evaluate_mt(
         &self,
-        eval_type: EvalType,
+        eval_type: bempp_traits::types::EvalType,
         sources: &[<Self::T as Scalar>::Real],
         targets: &[<Self::T as Scalar>::Real],
         charges: &[Self::T],
@@ -115,7 +115,7 @@
 
     fn assemble_st(
         &self,
-        eval_type: EvalType,
+        eval_type: bempp_traits::types::EvalType,
         sources: &[<Self::T as Scalar>::Real],
         targets: &[<Self::T as Scalar>::Real],
         result: &mut [Self::T],
@@ -139,9 +139,11 @@
             });
     }
 
+
+
     fn assemble_mt(
         &self,
-        eval_type: EvalType,
+        eval_type: bempp_traits::types::EvalType,
         sources: &[<Self::T as Scalar>::Real],
         targets: &[<Self::T as Scalar>::Real],
         result: &mut [Self::T],
@@ -415,11 +417,7 @@
             targets_z_eps[[index, 2]] += eps;
         }
 
-<<<<<<< HEAD
-        let mut expected = rlst::dense::rlst_dynamic_mat![f64, (4, ntargets)];
-=======
         let mut expected = rlst_dense::rlst_dynamic_mat!(f64, (4, ntargets));
->>>>>>> f92c6e86
 
         Laplace3dKernel::<f64>::default().evaluate_st(
             EvalType::ValueDeriv,
@@ -495,11 +493,7 @@
 
         let sources = rlst::dense::rlst_rand_mat![f64, (nsources, 3)];
         let targets = rlst::dense::rlst_rand_mat![f64, (ntargets, 3)];
-<<<<<<< HEAD
-        let mut green_value = rlst::dense::rlst_dynamic_mat![f64, (nsources, ntargets)];
-=======
         let mut green_value = rlst_dense::rlst_dynamic_mat!(f64, (nsources, ntargets));
->>>>>>> f92c6e86
 
         Laplace3dKernel::<f64>::default().assemble_st(
             EvalType::Value,
@@ -535,11 +529,7 @@
             }
         }
 
-<<<<<<< HEAD
-        let mut green_value_deriv = rlst::dense::rlst_dynamic_mat![f64, (nsources, 4 * ntargets)];
-=======
         let mut green_value_deriv = rlst_dense::rlst_dynamic_mat!(f64, (nsources, 4 * ntargets));
->>>>>>> f92c6e86
 
         Laplace3dKernel::<f64>::default().assemble_st(
             EvalType::ValueDeriv,
@@ -554,11 +544,7 @@
 
         for charge_index in 0..nsources {
             let mut charges = rlst::dense::rlst_col_vec![f64, nsources];
-<<<<<<< HEAD
-            let mut expected = rlst::dense::rlst_dynamic_mat![f64, (4, ntargets)];
-=======
             let mut expected = rlst_dense::rlst_dynamic_mat!(f64, (4, ntargets));
->>>>>>> f92c6e86
 
             charges[[charge_index, 0]] = 1.0;
 
@@ -589,11 +575,7 @@
 
         let sources = rlst::dense::rlst_rand_mat![f64, (nsources, 3)];
         let targets = rlst::dense::rlst_rand_mat![f64, (ntargets, 3)];
-<<<<<<< HEAD
-        let mut green_value_deriv = rlst::dense::rlst_dynamic_mat![f64, (nsources, 4 * ntargets)];
-=======
         let mut green_value_deriv = rlst_dense::rlst_dynamic_mat!(f64, (nsources, 4 * ntargets));
->>>>>>> f92c6e86
 
         Laplace3dKernel::<f64>::default().assemble_st(
             EvalType::ValueDeriv,
