//! Implementation of constructors for multi node trees from distributed point data.
<<<<<<< HEAD
use bempp_traits::types::RlstScalar;
use itertools::Itertools;
use std::collections::{HashMap, HashSet};
use std::fmt::Debug;

use mpi::{
    // collective::SystemOperation,
    topology::UserCommunicator,
    traits::*,
    Rank,
};
use num::traits::Float;

use hyksort::hyksort;

use bempp_traits::tree::Tree;

use crate::constants::{LEVEL_SIZE, N_CRIT};
use crate::types::morton;
=======
>>>>>>> 686e8f48
use crate::{
    constants::{DEEPEST_LEVEL, DEFAULT_LEVEL},
    implementations::impl_morton::encode_anchor,
    types::{
        domain::Domain,
        morton::{KeyType, MortonKey, MortonKeys},
        multi_node::MultiNodeTree,
        point::{Point, Points},
        single_node::SingleNodeTree,
    },
};
use bempp_traits::types::RlstScalar;
use hyksort::hyksort;
use itertools::Itertools;
use mpi::{
    topology::UserCommunicator,
    traits::{Communicator, Destination, Equivalence, Source},
    Rank,
};
use num::traits::Float;
use std::collections::{HashMap, HashSet};
use std::fmt::Debug;

impl<T> MultiNodeTree<T>
where
    T: Float + Default + Equivalence + Debug + RlstScalar<Real = T>,
{
    /// Constructor for uniform trees.
    ///
    /// # Arguments
    /// * `world` - A global communicator for the tree.
    /// * `subcomm_size` - Size of subcommunicator used in Hyksort. Must be a power of 2.
    /// * `points` - Cartesian point data in column major order.
    /// * `domain` - Domain associated with the global point set.
    /// * `depth` - The maximum depth of recursion for the tree.
    /// * `global_idxs` - Globally unique indices for point data.
    pub fn uniform_tree(
        world: &UserCommunicator,
        subcomm_size: i32,
        points: &[T],
        domain: &Domain<T>,
        depth: u64,
        global_idxs: &[usize],
    ) -> MultiNodeTree<T> {
        // Encode points at deepest level, and map to specified depth.
        let dim = 3;
        let npoints = points.len() / dim;
        let rank = world.rank();

        let mut tmp = Points::default();
        for i in 0..npoints {
            let point = [points[i], points[i + npoints], points[i + 2 * npoints]];
            let base_key = MortonKey::from_point(&point, domain, DEEPEST_LEVEL);
            let encoded_key = MortonKey::from_point(&point, domain, depth);
            tmp.points.push(Point {
                coordinate: point,
                base_key,
                encoded_key,
                global_idx: global_idxs[i],
            })
        }
        let mut points = tmp;

        // Perform parallel Morton sort over encoded points
        let comm = world.duplicate();
        hyksort(&mut points.points, subcomm_size, comm);

        // For simplicity, do a top down encoding, in which case number of ranks must be a power of two
        let n_global = 8i32.pow(depth as u32);
        let n_local = n_global / world.size();
        let n_prev = rank * n_local;
        let n_min = n_prev as u64;
        let n_max = (n_prev + n_local) as u64;

        let diameter = 1 << (DEEPEST_LEVEL - depth);
        let steps_per_dimension = LEVEL_SIZE / diameter;
        let steps_per_dimension_2 = steps_per_dimension.pow(2);

        let i_idx = (n_min / steps_per_dimension_2) * diameter;
        let j_idx = ((n_min % steps_per_dimension_2) / steps_per_dimension) * diameter;
        let k_idx = n_min % steps_per_dimension * diameter;
        let anchor = [i_idx, j_idx, k_idx];
        let morton = encode_anchor(&anchor, depth);
        let min = MortonKey { anchor, morton };

        let i_idx = (n_max / steps_per_dimension_2) * diameter;
        let j_idx = ((n_max % steps_per_dimension_2) / steps_per_dimension) * diameter;
        let k_idx = n_max % steps_per_dimension * diameter;
        let anchor = [i_idx, j_idx, k_idx];
        let morton = encode_anchor(&anchor, depth);
        let max = MortonKey { anchor, morton };

        println!(
            "RANK {:?} DEPTH {:?} MIN {:?} MAX {:?}",
            rank,
            depth,
            min.anchor(),
            max.anchor()
        );
        // Find leaf keys on each processor
        // let min = points.points.iter().min().unwrap().encoded_key;
        // let max = points.points.iter().max().unwrap().encoded_key;

        let diameter = 1 << (DEEPEST_LEVEL - depth);

        // Generate complete tree at specified depth within the processor's range
        let leaves = MortonKeys {
            keys: (min.anchor[0]..max.anchor[0])
                .step_by(diameter)
                .flat_map(|i| {
                    (min.anchor[1]..max.anchor[1])
                        .step_by(diameter)
                        .map(move |j| (i, j))
                })
                .flat_map(|(i, j)| {
                    (min.anchor[2]..max.anchor[2])
                        .step_by(diameter)
                        .map(move |k| [i, j, k])
                })
                .map(|anchor| {
                    let morton = encode_anchor(&anchor, depth);
                    MortonKey { anchor, morton }
                })
                .collect(),
            index: 0,
        };

        // Assign keys to points
        let unmapped = SingleNodeTree::assign_nodes_to_points(&leaves, &mut points);

        // Group points by leaves
        points.sort();

        let mut leaves_to_coordinates = HashMap::new();
        let mut curr = points.points[0];
        let mut curr_idx = 0;

        for (i, point) in points.points.iter().enumerate() {
            if point.encoded_key != curr.encoded_key {
                leaves_to_coordinates.insert(curr.encoded_key, (curr_idx, i));
                curr_idx = i;
                curr = *point;
            }
        }
        leaves_to_coordinates.insert(curr.encoded_key, (curr_idx, points.points.len()));

        // Add unmapped leaves
        let leaves = MortonKeys {
            keys: leaves_to_coordinates
                .keys()
                .cloned()
                .chain(unmapped.iter().copied())
                .collect_vec(),
            index: 0,
        };

        // Find all keys in tree
        let tmp: HashSet<MortonKey> = leaves
            .iter()
            .flat_map(|leaf| leaf.ancestors().into_iter())
            .collect();

        let mut keys = MortonKeys {
            keys: tmp.into_iter().collect_vec(),
            index: 0,
        };

        let leaves_set: HashSet<MortonKey> = leaves.iter().cloned().collect();
        let keys_set: HashSet<MortonKey> = keys.iter().cloned().collect();

        let min = leaves.iter().min().unwrap();
        let max = leaves.iter().max().unwrap();
        let range = [world.rank() as KeyType, min.morton, max.morton];

        // Group by level to perform efficient lookup of nodes
        keys.sort_by_key(|a| a.level());

        let mut levels_to_keys = HashMap::new();
        let mut curr = keys[0];
        let mut curr_idx = 0;
        for (i, key) in keys.iter().enumerate() {
            if key.level() != curr.level() {
                levels_to_keys.insert(curr.level(), (curr_idx, i));
                curr_idx = i;
                curr = *key;
            }
        }
        levels_to_keys.insert(curr.level(), (curr_idx, keys.len()));

        // Return tree in sorted order
        for l in 0..=depth {
            let &(l, r) = levels_to_keys.get(&l).unwrap();
            let subset = &mut keys[l..r];
            subset.sort();
        }

        let coordinates = points
            .points
            .iter()
            .map(|p| p.coordinate)
            .flat_map(|[x, y, z]| vec![x, y, z])
            .collect_vec();
        let global_indices = points.points.iter().map(|p| p.global_idx).collect_vec();
        let mut key_to_index = HashMap::new();

        for (i, key) in keys.iter().enumerate() {
            key_to_index.insert(*key, i);
        }

        let mut leaf_to_index = HashMap::new();

        for (i, key) in leaves.iter().enumerate() {
            leaf_to_index.insert(*key, i);
        }

        MultiNodeTree {
            world: world.duplicate(),
            depth,
            domain: *domain,
            points,
            coordinates,
            global_indices,
            leaves,
            keys,
            leaves_to_coordinates,
            levels_to_keys,
            leaves_set,
            keys_set,
            range,
            key_to_index,
            leaf_to_index,
        }

        // MultiNodeTree {}
    }

    pub fn uniform_tree_sparse(
        world: &UserCommunicator,
        subcomm_size: i32,
        points: &[T],
        domain: &Domain<T>,
        depth: u64,
        global_idxs: &[usize],
    ) -> MultiNodeTree<T> {
        // Encode points at deepest level, and map to specified depth.
        let dim = 3;
        let npoints = points.len() / dim;

        let mut tmp = Points::default();
        for i in 0..npoints {
            let point = [points[i], points[i + npoints], points[i + 2 * npoints]];
            let base_key = MortonKey::from_point(&point, domain, DEEPEST_LEVEL);
            let encoded_key = MortonKey::from_point(&point, domain, depth);
            tmp.points.push(Point {
                coordinate: point,
                base_key,
                encoded_key,
                global_idx: global_idxs[i],
            })
        }
        let mut points = tmp;

        // Perform parallel Morton sort over encoded points
        let comm = world.duplicate();
        hyksort(&mut points.points, subcomm_size, comm);

        // Find leaf keys on each processor
        let min = points.points.iter().min().unwrap().encoded_key;
        let max = points.points.iter().max().unwrap().encoded_key;

        let diameter = 1 << (DEEPEST_LEVEL - depth);

        // Generate complete tree at specified depth within the processor's range
        let leaves = MortonKeys {
            keys: (min.anchor[0]..max.anchor[0])
                .step_by(diameter)
                .flat_map(|i| {
                    (min.anchor[1]..max.anchor[1])
                        .step_by(diameter)
                        .map(move |j| (i, j))
                })
                .flat_map(|(i, j)| {
                    (min.anchor[2]..max.anchor[2])
                        .step_by(diameter)
                        .map(move |k| [i, j, k])
                })
                .map(|anchor| {
                    let morton = encode_anchor(&anchor, depth);
                    MortonKey { anchor, morton }
                })
                .collect(),
            index: 0,
        };

        // Assign keys to points
        let unmapped = SingleNodeTree::assign_nodes_to_points(&leaves, &mut points);

        // Group points by leaves
        points.sort();

        let mut leaves_to_coordinates = HashMap::new();
        let mut curr = points.points[0];
        let mut curr_idx = 0;

        for (i, point) in points.points.iter().enumerate() {
            if point.encoded_key != curr.encoded_key {
                leaves_to_coordinates.insert(curr.encoded_key, (curr_idx, i));
                curr_idx = i;
                curr = *point;
            }
        }
        leaves_to_coordinates.insert(curr.encoded_key, (curr_idx, points.points.len()));

        // Add unmapped leaves if they are a sibling of a leaf that is mapped
        let mut leaves = MortonKeys {
            keys: leaves_to_coordinates.keys().cloned().collect_vec(),
            index: 0,
        };
        let mut leaves_set: HashSet<MortonKey> = leaves_to_coordinates.keys().cloned().collect();

        // Add unmapped leaves if they are siblings of mapped leaves
        for leaf in leaves_to_coordinates.keys().into_iter() {
            let siblings = leaf.siblings();
            for sibling in siblings {
                leaves_set.insert(sibling);
            }
        }

        for &leaf in unmapped.iter() {
            if leaves_set.contains(&leaf) {
                leaves.push(leaf)
            }
        }

        // Find all keys in tree
        let tmp: HashSet<MortonKey> = leaves
            .iter()
            .flat_map(|leaf| leaf.ancestors().into_iter())
            .collect();

        let mut keys = MortonKeys {
            keys: tmp.into_iter().collect_vec(),
            index: 0,
        };

        let leaves_set: HashSet<MortonKey> = leaves.iter().cloned().collect();
        let keys_set: HashSet<MortonKey> = keys.iter().cloned().collect();

        let min = leaves.iter().min().unwrap();
        let max = leaves.iter().max().unwrap();
        let range = [world.rank() as KeyType, min.morton, max.morton];

        // Group by level to perform efficient lookup of nodes
        keys.sort_by_key(|a| a.level());

        let mut levels_to_keys = HashMap::new();
        let mut curr = keys[0];
        let mut curr_idx = 0;
        for (i, key) in keys.iter().enumerate() {
            if key.level() != curr.level() {
                levels_to_keys.insert(curr.level(), (curr_idx, i));
                curr_idx = i;
                curr = *key;
            }
        }
        levels_to_keys.insert(curr.level(), (curr_idx, keys.len()));

        // Return tree in sorted order
        for l in 0..=depth {
            let &(l, r) = levels_to_keys.get(&l).unwrap();
            let subset = &mut keys[l..r];
            subset.sort();
        }

        let coordinates = points
            .points
            .iter()
            .map(|p| p.coordinate)
            .flat_map(|[x, y, z]| vec![x, y, z])
            .collect_vec();
        let global_indices = points.points.iter().map(|p| p.global_idx).collect_vec();
        let mut key_to_index = HashMap::new();

        for (i, key) in keys.iter().enumerate() {
            key_to_index.insert(*key, i);
        }

        let mut leaf_to_index = HashMap::new();

        for (i, key) in leaves.iter().enumerate() {
            leaf_to_index.insert(*key, i);
        }

        MultiNodeTree {
            world: world.duplicate(),
            depth,
            domain: *domain,
            points,
            coordinates,
            global_indices,
            leaves,
            keys,
            leaves_to_coordinates,
            levels_to_keys,
            leaves_set,
            keys_set,
            range,
            key_to_index,
            leaf_to_index,
        }
    }

    /// Estimate the minimum depth such that leaf boxes have at most
    /// 'n_crit' particles, using a uniform distribution of particles.
    ///
    /// # Arguments
    /// * `npoints` - Total number of particles
    /// * `n_crit` - Constraint on max number of particles per leaf box
    /// * `world_size` - The size of the global MPI communicator
    pub fn minimum_depth(nglobal_points: u64, n_crit: u64, world_size: u64) -> u64 {
        // Assume that approximately nglobal_points/world_size particles per MPI node
        let mut tmp = nglobal_points / world_size;

        let mut level = 0;
        while tmp > n_crit {
            level += 1;
            tmp /= 8;
        }

        level as u64
    }

    /// Create a new multi-node tree. If non-adaptive (uniform) trees are created, they are specified
    /// by a user defined maximum depth, if an adaptive tree is created it is specified by only by the
    /// user defined maximum leaf maximum occupancy n_crit.
    ///
    /// # Arguments
    /// * `world` - A global communicator for the tree.
    /// * `subcomm_size` - Size of subcommunicator used in Hyksort. Must be a power of 2.
    /// * `points` - Cartesian point data in column major order.
    /// * `domain` - Domain associated with the global point set.
    /// * `global_idxs` - Globally unique indices for point data.
    pub fn new(
        world: &UserCommunicator,
        points: &[T],
        n_crit: Option<u64>,
        sparse: bool,
        subcomm_size: i32,
        global_idxs: &[usize],
    ) -> MultiNodeTree<T> {
        let domain = Domain::from_global_points(points, world);
        let n_crit = n_crit.unwrap_or(N_CRIT);
        let depth =
            MultiNodeTree::<T>::minimum_depth(domain.npoints as u64, n_crit, world.size() as u64);

        if sparse {
            MultiNodeTree::uniform_tree_sparse(
                world,
                subcomm_size,
                points,
                &domain,
                depth,
                global_idxs,
            )
        } else {
            MultiNodeTree::uniform_tree(world, subcomm_size, points, &domain, depth, global_idxs)
        }
    }
}

impl<T> Tree for MultiNodeTree<T>
where
    T: Float + Default + RlstScalar<Real = T>,
{
    type Precision = T;
    type Domain = Domain<T>;
    type Node = MortonKey;
    type NodeSlice<'a> = &'a [MortonKey]
        where T: 'a;
    type Nodes = MortonKeys;

    fn node(&self, idx: usize) -> Option<&Self::Node> {
        Some(&self.keys[idx])
    }

    fn nkeys_tot(&self) -> Option<usize> {
        Some(self.keys.len())
    }

    fn nkeys(&self, level: u64) -> Option<usize> {
        if let Some(&(l, r)) = self.levels_to_keys.get(&level) {
            Some(r - l)
        } else {
            None
        }
    }

    fn nleaves(&self) -> Option<usize> {
        Some(self.leaves.len())
    }

    fn domain(&self) -> &'_ Self::Domain {
        &self.domain
    }

    fn keys(&self, level: u64) -> Option<Self::NodeSlice<'_>> {
        if let Some(&(l, r)) = self.levels_to_keys.get(&level) {
            Some(&self.keys[l..r])
        } else {
            None
        }
    }

    fn all_keys_set(&self) -> Option<&'_ HashSet<Self::Node>> {
        Some(&self.keys_set)
    }

    fn all_leaves_set(&self) -> Option<&'_ HashSet<Self::Node>> {
        Some(&self.leaves_set)
    }

    fn coordinates<'a>(&'a self, key: &Self::Node) -> Option<&'a [Self::Precision]> {
        if let Some(&(l, r)) = self.leaves_to_coordinates.get(key) {
            Some(&self.coordinates[l * 3..r * 3])
        } else {
            None
        }
    }

    fn all_coordinates(&self) -> Option<&[Self::Precision]> {
        Some(&self.coordinates)
    }

    fn all_global_indices(&self) -> Option<&[usize]> {
        Some(&self.global_indices)
    }

    fn index(&self, key: &Self::Node) -> Option<&usize> {
        self.key_to_index.get(key)
    }

    fn leaf_index(&self, key: &Self::Node) -> Option<&usize> {
        self.leaf_to_index.get(key)
    }

    fn all_keys(&self) -> Option<Self::NodeSlice<'_>> {
        Some(&self.keys)
    }

    fn all_leaves(&self) -> Option<Self::NodeSlice<'_>> {
        Some(&self.leaves)
    }

    fn depth(&self) -> u64 {
        self.depth
    }

    fn global_indices<'a>(&'a self, key: &Self::Node) -> Option<&'a [usize]> {
        if let Some(&(l, r)) = self.leaves_to_coordinates.get(key) {
            Some(&self.global_indices[l..r])
        } else {
            None
        }
    }
}<|MERGE_RESOLUTION|>--- conflicted
+++ resolved
@@ -1,5 +1,4 @@
 //! Implementation of constructors for multi node trees from distributed point data.
-<<<<<<< HEAD
 use bempp_traits::types::RlstScalar;
 use itertools::Itertools;
 use std::collections::{HashMap, HashSet};
@@ -19,8 +18,6 @@
 
 use crate::constants::{LEVEL_SIZE, N_CRIT};
 use crate::types::morton;
-=======
->>>>>>> 686e8f48
 use crate::{
     constants::{DEEPEST_LEVEL, DEFAULT_LEVEL},
     implementations::impl_morton::encode_anchor,
