use itertools::{izip, Itertools};
use std::{
    cmp::Ordering,
    collections::HashSet,
    error::Error,
    hash::{Hash, Hasher},
    ops::{Deref, DerefMut},
    vec,
};

use crate::{
    constants::{
        BYTE_DISPLACEMENT, BYTE_MASK, DEEPEST_LEVEL, DIRECTIONS, LEVEL_DISPLACEMENT, LEVEL_MASK,
        LEVEL_SIZE, NINE_BIT_MASK, X_LOOKUP_DECODE, X_LOOKUP_ENCODE, Y_LOOKUP_DECODE,
        Y_LOOKUP_ENCODE, Z_LOOKUP_DECODE, Z_LOOKUP_ENCODE,
    },
    types::{
        domain::Domain,
        morton::{KeyType, MortonKey, MortonKeys},
        point::PointType,
    },
};

/// Linearize (remove overlaps) a vector of keys. The input must be sorted. Algorithm 7 in [1].
pub fn linearize_keys(keys: &Vec<MortonKey>) -> Vec<MortonKey> {
    let nkeys = keys.len();

    // Then we remove the ancestors.
    let mut new_keys = Vec::<MortonKey>::with_capacity(keys.len());

    // Now check pairwise for ancestor relationship and only add to new vector if item
    // is not an ancestor of the next item. Add final element.
    keys.iter()
        .enumerate()
        .tuple_windows::<((_, _), (_, _))>()
        .for_each(|((_, a), (j, b))| {
            if !a.is_ancestor(b) {
                new_keys.push(*a);
            }
            if j == (nkeys - 1) {
                new_keys.push(*b);
            }
        });

    new_keys
}

/// Complete the region between two keys with the minimum spanning nodes, algorithm 6 in [1].
pub fn complete_region(a: &MortonKey, b: &MortonKey) -> Vec<MortonKey> {
    let mut a_ancestors: HashSet<MortonKey> = a.ancestors();
    let mut b_ancestors: HashSet<MortonKey> = b.ancestors();

    a_ancestors.remove(a);
    b_ancestors.remove(b);

    let mut minimal_tree: Vec<MortonKey> = Vec::new();
    let mut work_list: Vec<MortonKey> = a.finest_ancestor(b).children().into_iter().collect();

    while !work_list.is_empty() {
        let current_item = work_list.pop().unwrap();
        if (current_item > *a) & (current_item < *b) & !b_ancestors.contains(&current_item) {
            minimal_tree.push(current_item);
        } else if (a_ancestors.contains(&current_item)) | (b_ancestors.contains(&current_item)) {
            let mut children = current_item.children();
            work_list.append(&mut children);
        }
    }

    minimal_tree.sort();
    minimal_tree
}

impl MortonKeys {
    pub fn new() -> MortonKeys {
        MortonKeys {
            keys: Vec::new(),
            index: 0,
        }
    }
    /// Complete the region between all elements in an vector of Morton keys that doesn't
    /// necessarily span the domain defined by its least and greatest nodes.
    pub fn complete(&mut self) {
        let a = self.keys.iter().min().unwrap();
        let b = self.keys.iter().max().unwrap();
        let mut completion = complete_region(a, b);
        completion.push(*a);
        completion.push(*b);
        completion.sort();
        self.keys = completion;
    }

    /// Wrapper for linearize_keys over all keys in vector of Morton keys.
    pub fn linearize(&mut self) {
        self.keys.sort();
        self.keys = linearize_keys(&self.keys);
    }

    /// Wrapper for sorting a tree, by its keys.
    pub fn sort(&mut self) {
        self.keys.sort();
    }

    /// Enforce a 2:1 balance for a vector of Morton keys, and remove any overlaps.
    pub fn balance(&mut self) {
        let mut balanced: HashSet<MortonKey> = self.keys.iter().cloned().collect();

        for level in (0..DEEPEST_LEVEL).rev() {
            let work_list: Vec<MortonKey> = balanced
                .iter()
                .filter(|key| key.level() == level)
                .cloned()
                .collect();

            for key in work_list {
                let neighbors = key.neighbors();

                for neighbor in neighbors {
                    let parent = neighbor.parent();
                    if !balanced.contains(&neighbor) && !balanced.contains(&neighbor) {
                        balanced.insert(parent);

                        if parent.level() > 0 {
                            for sibling in parent.siblings() {
                                balanced.insert(sibling);
                            }
                        }
                    }
                }
            }
        }

        let mut balanced = MortonKeys {
            keys: balanced.into_iter().collect(),
            index: 0,
        };
        balanced.sort();
        balanced.linearize();
        self.keys = balanced.keys;
    }
}

impl Deref for MortonKeys {
    type Target = Vec<MortonKey>;

    fn deref(&self) -> &Self::Target {
        &self.keys
    }
}

impl DerefMut for MortonKeys {
    fn deref_mut(&mut self) -> &mut Self::Target {
        &mut self.keys
    }
}

impl Iterator for MortonKeys {
    type Item = MortonKey;

    fn next(&mut self) -> Option<Self::Item> {
        if self.index >= self.keys.len() {
            return None;
        }

        self.index += 1;
        self.keys.get(self.index).copied()
    }
}

/// Return the level associated with a key.
fn find_level(morton: KeyType) -> KeyType {
    morton & LEVEL_MASK
}

/// Helper function for decoding keys.
fn decode_key_helper(key: KeyType, lookup_table: &[KeyType; 512]) -> KeyType {
    const N_LOOPS: KeyType = 7; // 8 bytes in 64 bit key
    let mut coord: KeyType = 0;

    for index in 0..N_LOOPS {
        coord |= lookup_table[((key >> (index * 9)) & NINE_BIT_MASK) as usize] << (3 * index);
    }

    coord
}

/// Decode a given key.
///
/// Returns the anchor for the given Morton key
fn decode_key(morton: KeyType) -> [KeyType; 3] {
    let key = morton >> LEVEL_DISPLACEMENT;

    let x = decode_key_helper(key, &X_LOOKUP_DECODE);
    let y = decode_key_helper(key, &Y_LOOKUP_DECODE);
    let z = decode_key_helper(key, &Z_LOOKUP_DECODE);

    [x, y, z]
}

/// Map a point to the anchor of the enclosing box.
///
/// Returns the 3 integeger coordinates of the enclosing box.
///
/// # Arguments
/// `point` - The (x, y, z) coordinates of the point to map.
/// `level` - The level of the tree at which the point will be mapped.
<<<<<<< HEAD
/// `origin` - The origin of the bounding box.
/// `diameter` - The diameter of the bounding box in each dimension.
pub fn point_to_anchor(point: &[PointType; 3], level: KeyType, domain: &Domain) -> [KeyType; 3] {
    let mut anchor: [KeyType; 3] = [0, 0, 0];

    let level_size = (1 << level) as PointType;

    for (anchor_value, point_value, &origin_value, &diameter_value) in
        izip!(&mut anchor, point, &domain.origin, &domain.diameter)
    {
        *anchor_value =
            ((point_value - origin_value) * level_size / diameter_value).floor() as KeyType
=======
/// `domain` - The computational domain defined by the point set.
fn point_to_anchor(
    point: &[PointType; 3],
    level: KeyType,
    domain: &Domain,
) -> Result<[KeyType; 3], Box<dyn Error>> {
    // Check if point is in the domain
    let mut contained = true;
    for (&p, d, o) in izip!(point, domain.diameter, domain.origin) {
        contained = (o < p) && (p < o + d);
>>>>>>> 0f16a9e5
    }

    match contained {
        true => {
            let mut anchor = [KeyType::default(); 3];

            let side_length: Vec<f64> = domain
                .diameter
                .iter()
                .map(|d| d / ((1 << level) as f64))
                .collect();

            for (a, p, o, s) in izip!(&mut anchor, point, &domain.origin, side_length) {
                *a = ((p - o) / s).floor() as KeyType;
            }
            Ok(anchor)
        }
        false => {
            panic!("Point not in Domain")
        }
    }
}

/// Encode an anchor.
///
/// Returns the Morton key associated with the given anchor.
///
/// # Arguments
/// `anchor` - A vector with 4 elements defining the integer coordinates and level.
pub fn encode_anchor(anchor: &[KeyType; 3], level: KeyType) -> KeyType {
    let x = anchor[0];
    let y = anchor[1];
    let z = anchor[2];

    let key: KeyType = X_LOOKUP_ENCODE[((x >> BYTE_DISPLACEMENT) & BYTE_MASK) as usize]
        | Y_LOOKUP_ENCODE[((y >> BYTE_DISPLACEMENT) & BYTE_MASK) as usize]
        | Z_LOOKUP_ENCODE[((z >> BYTE_DISPLACEMENT) & BYTE_MASK) as usize];

    let key = (key << 24)
        | X_LOOKUP_ENCODE[(x & BYTE_MASK) as usize]
        | Y_LOOKUP_ENCODE[(y & BYTE_MASK) as usize]
        | Z_LOOKUP_ENCODE[(z & BYTE_MASK) as usize];

    let key = key << LEVEL_DISPLACEMENT;
    key | level
}

impl MortonKey {
    /// Return the anchor
    pub fn anchor(&self) -> &[KeyType; 3] {
        &self.anchor
    }

    /// Return the Morton representation
    pub fn morton(&self) -> KeyType {
        self.morton
    }

    /// Return the level
    pub fn level(&self) -> KeyType {
        find_level(self.morton)
    }

    /// Return a `MortonKey` type from a Morton index
    pub fn from_morton(morton: KeyType) -> Self {
        let anchor = decode_key(morton);

        MortonKey { anchor, morton }
    }

    /// Return a `MortonKey` type from the anchor on the deepest level
    pub fn from_anchor(anchor: &[KeyType; 3]) -> Self {
        let morton = encode_anchor(anchor, DEEPEST_LEVEL);

        MortonKey {
            anchor: anchor.to_owned(),
            morton,
        }
    }

    /// Return a `MortonKey` associated with the box that encloses the point on the deepest level
    pub fn from_point(point: &[PointType; 3], domain: &Domain) -> Self {
<<<<<<< HEAD
        let anchor = point_to_anchor(point, DEEPEST_LEVEL, &domain);
        MortonKey::from_anchor(&anchor)
=======
        let anchor = point_to_anchor(point, DEEPEST_LEVEL, domain);
        MortonKey::from_anchor(&anchor.unwrap())
>>>>>>> 0f16a9e5
    }

    /// Return the parent
    pub fn parent(&self) -> Self {
        let level = self.level();
        let morton = self.morton >> LEVEL_DISPLACEMENT;

        let parent_level = level - 1;
        let bit_multiplier = DEEPEST_LEVEL - parent_level;

        // Zeros out the last 3 * bit_multiplier bits of the Morton index
        let parent_morton_without_level = (morton >> (3 * bit_multiplier)) << (3 * bit_multiplier);

        let parent_morton = (parent_morton_without_level << LEVEL_DISPLACEMENT) | parent_level;

        MortonKey::from_morton(parent_morton)
    }

    /// Return the first child
    pub fn first_child(&self) -> Self {
        MortonKey {
            anchor: self.anchor,
            morton: 1 + self.morton,
        }
    }

    /// Return the first child on the deepest level
    pub fn finest_first_child(&self) -> Self {
        MortonKey {
            anchor: self.anchor,
            morton: DEEPEST_LEVEL - self.level() + self.morton,
        }
    }

    /// Return the last child on the deepest level
    pub fn finest_last_child(&self) -> Self {
        if self.level() < DEEPEST_LEVEL {
            let mut level_diff = DEEPEST_LEVEL - self.level();
            let mut flc = *self.children().iter().max().unwrap();

            while level_diff > 1 {
                let tmp = flc;
                flc = *tmp.children().iter().max().unwrap();
                level_diff -= 1;
            }

            flc
        } else {
            *self
        }
    }

    /// Return all children in order of their Morton indices
    pub fn children(&self) -> Vec<MortonKey> {
        let level = self.level();
        let morton = self.morton() >> LEVEL_DISPLACEMENT;

        let mut children_morton: [KeyType; 8] = [0; 8];
        let mut children: Vec<MortonKey> = Vec::with_capacity(8);
        let bit_shift = 3 * (DEEPEST_LEVEL - level - 1);
        for (index, item) in children_morton.iter_mut().enumerate() {
            *item =
                ((morton | (index << bit_shift) as KeyType) << LEVEL_DISPLACEMENT) | (level + 1);
        }

        for &child_morton in children_morton.iter() {
            children.push(MortonKey::from_morton(child_morton))
        }

        children
    }

    /// Return all children of the parent of the current Morton index
    pub fn siblings(&self) -> Vec<MortonKey> {
        self.parent().children()
    }

    /// Check if the key is ancestor of `other`.
    pub fn is_ancestor(&self, other: &MortonKey) -> bool {
        let ancestors = other.ancestors();
        ancestors.contains(self)
    }

    /// Check if key is descendant of another key
    pub fn is_descendant(&self, other: &MortonKey) -> bool {
        other.is_ancestor(self)
    }

    /// Return set of all ancestors
    pub fn ancestors(&self) -> HashSet<MortonKey> {
        let mut ancestors = HashSet::<MortonKey>::new();

        let mut current = *self;

        ancestors.insert(current);

        while current.level() > 0 {
            current = current.parent();
            ancestors.insert(current);
        }

        ancestors
    }

    /// Return descendants `n` levels down from a key
    pub fn descendants(&self, n: u64) -> Result<Vec<MortonKey>, Box<dyn Error>> {
        let valid: bool = self.level() + n <= DEEPEST_LEVEL;

        match valid {
            false => {
                panic!("Cannot find descendants below level {:?}", DEEPEST_LEVEL)
            }
            true => {
                let mut descendants = vec![*self];
                for _ in 0..n {
                    let mut tmp: Vec<MortonKey> = Vec::new();
                    for key in descendants {
                        tmp.append(&mut key.children());
                    }
                    descendants = tmp;
                }
                Ok(descendants)
            }
        }
    }

    /// Find the finest ancestor of key and another key
    pub fn finest_ancestor(&self, other: &MortonKey) -> MortonKey {
        if self == other {
            *other
        } else {
            let my_ancestors = self.ancestors();
            let mut current = other.parent();
            while !my_ancestors.contains(&current) {
                current = current.parent()
            }
            current
        }
    }

    /// Return a point with the coordinates of the anchor
    pub fn to_coordinates(&self, domain: &Domain) -> [PointType; 3] {
        let mut coord: [PointType; 3] = [0.0; 3];

        for (anchor_value, coord_ref, origin_value, diameter_value) in
            izip!(self.anchor, &mut coord, &domain.origin, &domain.diameter)
        {
            *coord_ref = origin_value
                + diameter_value * (anchor_value as PointType) / (LEVEL_SIZE as PointType);
        }

        coord
    }

    /// Serialized representation of a box associated with a key.
    ///
    /// Returns a vector with 24 entries, associated with the 8 x,y,z coordinates
    /// of the box associated with the key.
    /// If the lower left corner of the box is (0, 0, 0). Then the points are numbered in the
    /// following order.
    /// 1. (0, 0, 0)
    /// 2. (1, 0, 0)
    /// 3. (0, 1, 0)
    /// 4. (1, 1, 0)
    /// 5. (0, 0, 1)
    /// 6. (1, 0, 1)
    /// 7. (0, 1, 1)
    /// 8. (1, 1, 1)
    ///
    /// # Arguments
    /// * `domain` - The domain descriptor.
    pub fn box_coordinates(&self, domain: &Domain) -> Vec<f64> {
        let mut serialized = Vec::<f64>::with_capacity(24);
        let level = self.level();
        let step = (1 << (DEEPEST_LEVEL - level)) as u64;

        let anchors = [
            [self.anchor[0], self.anchor[1], self.anchor[2]],
            [step + self.anchor[0], self.anchor[1], self.anchor[2]],
            [self.anchor[0], step + self.anchor[1], self.anchor[2]],
            [step + self.anchor[0], step + self.anchor[1], self.anchor[2]],
            [self.anchor[0], self.anchor[1], step + self.anchor[2]],
            [step + self.anchor[0], self.anchor[1], step + self.anchor[2]],
            [self.anchor[0], step + self.anchor[1], step + self.anchor[2]],
            [
                step + self.anchor[0],
                step + self.anchor[1],
                step + self.anchor[2],
            ],
        ];

        for anchor in anchors.iter() {
            let mut coord: [PointType; 3] = [0.0; 3];
            for (&anchor_value, coord_ref, origin_value, diameter_value) in
                izip!(anchor, &mut coord, &domain.origin, &domain.diameter)
            {
                *coord_ref = origin_value
                    + diameter_value * (anchor_value as PointType) / (LEVEL_SIZE as PointType);
            }

            for component in &coord {
                serialized.push(*component);
            }
        }

        serialized
    }

    /// Return the anchor of the ancestor or descendent at the given level
    /// Note that if `level > self.level()` then the returned anchor is the
    /// same as `self.anchor`. The anchor
    pub fn anchor_at_level(&self, level: KeyType) -> [KeyType; 3] {
        let level_diff = (self.level() as i32) - (level as i32);

        if level_diff <= 0 {
            self.anchor().to_owned()
        } else {
            let mut parent = self.to_owned();
            for _ in 0..level_diff {
                parent = parent.parent();
            }

            parent.anchor().to_owned()
        }
    }

    /// Find key in a given direction.
    ///
    /// Returns the key obtained by moving direction\[j\] boxes into direction j
    /// starting from the anchor associated with the given key.
    /// Negative steps are possible. If the result is out of bounds,
    /// i.e. anchor\[j\] + direction\[j\] is negative or larger than the number of boxes
    /// across each dimension, `None` is returned. Otherwise, `Some(new_key)` is returned,
    /// where `new_key` is the Morton key after moving into the given direction.
    ///
    /// # Arguments
    /// * `direction` - A vector describing how many boxes we move along each coordinate direction.
    ///               Negative values are possible (meaning that we move backwards).
    pub fn find_key_in_direction(&self, direction: &[i64; 3]) -> Option<MortonKey> {
        let level = self.level();

        let max_number_of_boxes: i64 = 1 << DEEPEST_LEVEL;
        let step_multiplier: i64 = (1 << (DEEPEST_LEVEL - level)) as i64;

        let x: i64 = self.anchor[0] as i64;
        let y: i64 = self.anchor[1] as i64;
        let z: i64 = self.anchor[2] as i64;

        let x = x + step_multiplier * direction[0];
        let y = y + step_multiplier * direction[1];
        let z = z + step_multiplier * direction[2];

        if (x >= 0)
            & (y >= 0)
            & (z >= 0)
            & (x < max_number_of_boxes)
            & (y < max_number_of_boxes)
            & (z < max_number_of_boxes)
        {
            let new_anchor: [KeyType; 3] = [x as KeyType, y as KeyType, z as KeyType];
            let new_morton = encode_anchor(&new_anchor, level);
            Some(MortonKey {
                anchor: new_anchor,
                morton: new_morton,
            })
        } else {
            None
        }
    }

    /// Find all neighbors for to a given key.
    pub fn neighbors(&self) -> Vec<MortonKey> {
        DIRECTIONS
            .iter()
            .map(|d| self.find_key_in_direction(d))
            .filter(|d| !d.is_none())
            .map(|d| d.unwrap())
            .collect()
    }
}

impl PartialEq for MortonKey {
    fn eq(&self, other: &Self) -> bool {
        self.morton == other.morton
    }
}
impl Eq for MortonKey {}

impl Ord for MortonKey {
    fn cmp(&self, other: &Self) -> Ordering {
        self.morton.cmp(&other.morton)
    }
}

impl PartialOrd for MortonKey {
    fn partial_cmp(&self, other: &Self) -> Option<Ordering> {
        //    less_than(self, other)
        Some(self.morton.cmp(&other.morton))
    }
}

impl Hash for MortonKey {
    fn hash<H: Hasher>(&self, state: &mut H) {
        self.morton.hash(state);
    }
}

#[cfg(test)]
mod tests {
    use std::vec;

    use super::*;
    use rand::prelude::*;
    use rand::Rng;
    use rand::SeedableRng;

    /// Subroutine in less than function, equivalent to comparing floor of log_2(x). Adapted from [3].
    fn most_significant_bit(x: u64, y: u64) -> bool {
        (x < y) & (x < (x ^ y))
    }

    /// Implementation of Algorithm 12 in [1]. to compare the ordering of two **Morton Keys**. If key
    /// `a` is less than key `b`, this function evaluates to true.
    fn less_than(a: &MortonKey, b: &MortonKey) -> Option<bool> {
        // If anchors match, the one at the coarser level has the lesser Morton id.
        let same_anchor = (a.anchor[0] == b.anchor[0])
            & (a.anchor[1] == b.anchor[1])
            & (a.anchor[2] == b.anchor[2]);

        match same_anchor {
            true => {
                if a.level() < b.level() {
                    Some(true)
                } else {
                    Some(false)
                }
            }
            false => {
                let x = vec![
                    a.anchor[0] ^ b.anchor[0],
                    a.anchor[1] ^ b.anchor[1],
                    a.anchor[2] ^ b.anchor[2],
                ];

                let mut argmax = 0;

                for dim in 1..3 {
                    if most_significant_bit(x[argmax as usize], x[dim as usize]) {
                        argmax = dim
                    }
                }

                match argmax {
                    0 => {
                        if a.anchor[0] < b.anchor[0] {
                            Some(true)
                        } else {
                            Some(false)
                        }
                    }
                    1 => {
                        if a.anchor[1] < b.anchor[1] {
                            Some(true)
                        } else {
                            Some(false)
                        }
                    }
                    2 => {
                        if a.anchor[2] < b.anchor[2] {
                            Some(true)
                        } else {
                            Some(false)
                        }
                    }
                    _ => None,
                }
            }
        }
    }

    #[test]
    fn test_z_encode_table() {
        for (mut index, actual) in Z_LOOKUP_ENCODE.iter().enumerate() {
            let mut sum: KeyType = 0;

            for shift in 0..8 {
                sum |= ((index & 1) << (3 * shift)) as KeyType;
                index = index >> 1;
            }

            assert_eq!(sum, *actual);
        }
    }

    #[test]
    fn test_y_encode_table() {
        for (mut index, actual) in Y_LOOKUP_ENCODE.iter().enumerate() {
            let mut sum: KeyType = 0;

            for shift in 0..8 {
                sum |= ((index & 1) << (3 * shift + 1)) as KeyType;
                index = index >> 1;
            }

            assert_eq!(sum, *actual);
        }
    }

    #[test]
    fn test_x_encode_table() {
        for (mut index, actual) in X_LOOKUP_ENCODE.iter().enumerate() {
            let mut sum: KeyType = 0;

            for shift in 0..8 {
                sum |= ((index & 1) << (3 * shift + 2)) as KeyType;
                index = index >> 1;
            }

            assert_eq!(sum, *actual);
        }
    }

    #[test]
    fn test_z_decode_table() {
        for (index, &actual) in Z_LOOKUP_DECODE.iter().enumerate() {
            let mut expected: KeyType = (index & 1) as KeyType;
            expected |= (((index >> 3) & 1) << 1) as KeyType;
            expected |= (((index >> 6) & 1) << 2) as KeyType;

            assert_eq!(actual, expected);
        }
    }

    #[test]
    fn test_y_decode_table() {
        for (index, &actual) in Y_LOOKUP_DECODE.iter().enumerate() {
            let mut expected: KeyType = ((index >> 1) & 1) as KeyType;
            expected |= (((index >> 4) & 1) << 1) as KeyType;
            expected |= (((index >> 7) & 1) << 2) as KeyType;

            assert_eq!(actual, expected);
        }
    }

    #[test]
    fn test_x_decode_table() {
        for (index, &actual) in X_LOOKUP_DECODE.iter().enumerate() {
            let mut expected: KeyType = ((index >> 2) & 1) as KeyType;
            expected |= (((index >> 5) & 1) << 1) as KeyType;
            expected |= (((index >> 8) & 1) << 2) as KeyType;

            assert_eq!(actual, expected);
        }
    }

    #[test]
    fn test_encoding_decoding() {
        let anchor: [KeyType; 3] = [65535, 65535, 65535];

        let actual = decode_key(encode_anchor(&anchor, DEEPEST_LEVEL));

        assert_eq!(anchor, actual);
    }

    #[test]
    fn test_sorting() {
        let npoints = 1000;
        let mut range = rand::thread_rng();
        let mut points: Vec<[PointType; 3]> = Vec::new();

        for _ in 0..npoints {
            points.push([range.gen(), range.gen(), range.gen()]);
        }

        let domain = Domain {
            origin: [0., 0., 0.],
            diameter: [1., 1., 1.],
        };

        let mut keys: Vec<MortonKey> = points
            .iter()
            .map(|p| MortonKey::from_point(&p, &domain))
            .collect();
        
        // Add duplicates to keys, to test ordering in terms of equality
        let mut cpy: Vec<MortonKey> = keys.iter().cloned().collect();
        keys.append(&mut cpy);

<<<<<<< HEAD
        let mut tree = MortonKeys { keys, index: 0 };
        tree.sort();

        // Test that Z order is maintained when sorted
        for i in 0..(tree.keys.len() - 1) {
            let a = tree.keys[i];
            let b = tree.keys[i + 1];
=======
        // Add duplicates to ensure equality is also sorted
        let mut replica = keys.iter().cloned().collect();
        keys.append(&mut replica);
        keys.sort();

        // Test that Z order is maintained when sorted
        for i in 0..(keys.len() - 1) {
            let a = keys[i];
            let b = keys[i + 1];
>>>>>>> 0f16a9e5
            assert!(less_than(&a, &b).unwrap() | (a == b));
        }
    }

    #[test]
    fn test_find_children() {
        let key = MortonKey {
            morton: 0,
            anchor: [0, 0, 0],
        };
        let displacement = 1 << (DEEPEST_LEVEL - key.level() - 1);

        let expected: Vec<MortonKey> = vec![
            MortonKey {
                anchor: [0, 0, 0],
                morton: 1,
            },
            MortonKey {
                anchor: [displacement, 0, 0],
                morton: 0b100000000000000000000000000000000000000000000000000000000000001,
            },
            MortonKey {
                anchor: [0, displacement, 0],
                morton: 0b10000000000000000000000000000000000000000000000000000000000001,
            },
            MortonKey {
                anchor: [0, 0, displacement],
                morton: 0b1000000000000000000000000000000000000000000000000000000000001,
            },
            MortonKey {
                anchor: [displacement, displacement, 0],
                morton: 0b110000000000000000000000000000000000000000000000000000000000001,
            },
            MortonKey {
                anchor: [displacement, 0, displacement],
                morton: 0b101000000000000000000000000000000000000000000000000000000000001,
            },
            MortonKey {
                anchor: [0, displacement, displacement],
                morton: 0b11000000000000000000000000000000000000000000000000000000000001,
            },
            MortonKey {
                anchor: [displacement, displacement, displacement],
                morton: 0b111000000000000000000000000000000000000000000000000000000000001,
            },
        ];

        let children = key.children();

        for child in &children {
            assert!(expected.contains(child));
        }
    }

    #[test]
    fn test_ancestors() {
        let domain: Domain = Domain {
            origin: [0., 0., 0.],
            diameter: [1., 1., 1.],
        };
        let point = [0.5, 0.5, 0.5];

        let key = MortonKey::from_point(&point, &domain);

        let mut ancestors: Vec<MortonKey> = key.ancestors().into_iter().collect();
        ancestors.sort();

        // Test that all ancestors found
        let mut current_level = 0;
        for &ancestor in &ancestors {
            assert!(ancestor.level() == current_level);
            current_level += 1;
        }

        // Test that the ancestors include the key at the leaf level
        assert!(ancestors.contains(&key));
    }

    #[test]
    pub fn test_finest_ancestor() {
        // Trivial case
        let key: MortonKey = MortonKey {
            anchor: [0, 0, 0],
            morton: 0,
        };
        let result = key.finest_ancestor(&key);
        let expected: MortonKey = MortonKey {
            anchor: [0, 0, 0],
            morton: 0,
        };
        assert!(result == expected);

        // Standard case
        let displacement = 1 << (DEEPEST_LEVEL - key.level() - 1);
        let a: MortonKey = MortonKey {
            anchor: [0, 0, 0],
            morton: 16,
        };
        let b: MortonKey = MortonKey {
            anchor: [displacement, displacement, displacement],
            morton: 0b111000000000000000000000000000000000000000000000000000000000001,
        };
        let result = a.finest_ancestor(&b);
        let expected: MortonKey = MortonKey {
            anchor: [0, 0, 0],
            morton: 0,
        };
        assert!(result == expected);
    }

    #[test]
    pub fn test_neighbors() {
        let point = [0.5, 0.5, 0.5];
        let domain: Domain = Domain {
            diameter: [1., 1., 1.],
            origin: [0., 0., 0.],
        };
        let key = MortonKey::from_point(&point, &domain);

        // Simple case, at the leaf level
        {
            let mut result = key.neighbors();
            result.sort();

            // Test that we get the expected number of neighbors
            assert!(result.len() == 26);

            // Test that the displacements are correct
            let displacement = 1 << (DEEPEST_LEVEL - key.level()) as i64;
            let anchor = key.anchor;
            let expected: [[i64; 3]; 26] = [
                [-displacement, -displacement, -displacement],
                [-displacement, -displacement, 0],
                [-displacement, -displacement, displacement],
                [-displacement, 0, -displacement],
                [-displacement, 0, 0],
                [-displacement, 0, displacement],
                [-displacement, displacement, -displacement],
                [-displacement, displacement, 0],
                [-displacement, displacement, displacement],
                [0, -displacement, -displacement],
                [0, -displacement, 0],
                [0, -displacement, displacement],
                [0, 0, -displacement],
                [0, 0, displacement],
                [0, displacement, -displacement],
                [0, displacement, 0],
                [0, displacement, displacement],
                [displacement, -displacement, -displacement],
                [displacement, -displacement, 0],
                [displacement, -displacement, displacement],
                [displacement, 0, -displacement],
                [displacement, 0, 0],
                [displacement, 0, displacement],
                [displacement, displacement, -displacement],
                [displacement, displacement, 0],
                [displacement, displacement, displacement],
            ];

            let mut expected: Vec<MortonKey> = expected
                .iter()
                .map(|n| {
                    [
                        (n[0] + (anchor[0] as i64)) as u64,
                        (n[1] + (anchor[1] as i64)) as u64,
                        (n[2] + (anchor[2] as i64)) as u64,
                    ]
                })
                .map(|anchor| MortonKey::from_anchor(&anchor))
                .collect();
            expected.sort();

            for i in 0..26 {
                assert!(expected[i] == result[i]);
            }
        }

        // More complex case, in the middle of the tree
        {
            let parent = key.parent().parent().parent();
            let mut result = parent.neighbors();
            result.sort();

            // Test that we get the expected number of neighbors
            assert!(result.len() == 26);

            // Test that the displacements are correct
            let displacement = 1 << (DEEPEST_LEVEL - parent.level()) as i64;
            let anchor = key.anchor;
            let expected: [[i64; 3]; 26] = [
                [-displacement, -displacement, -displacement],
                [-displacement, -displacement, 0],
                [-displacement, -displacement, displacement],
                [-displacement, 0, -displacement],
                [-displacement, 0, 0],
                [-displacement, 0, displacement],
                [-displacement, displacement, -displacement],
                [-displacement, displacement, 0],
                [-displacement, displacement, displacement],
                [0, -displacement, -displacement],
                [0, -displacement, 0],
                [0, -displacement, displacement],
                [0, 0, -displacement],
                [0, 0, displacement],
                [0, displacement, -displacement],
                [0, displacement, 0],
                [0, displacement, displacement],
                [displacement, -displacement, -displacement],
                [displacement, -displacement, 0],
                [displacement, -displacement, displacement],
                [displacement, 0, -displacement],
                [displacement, 0, 0],
                [displacement, 0, displacement],
                [displacement, displacement, -displacement],
                [displacement, displacement, 0],
                [displacement, displacement, displacement],
            ];

            let mut expected: Vec<MortonKey> = expected
                .iter()
                .map(|n| {
                    [
                        (n[0] + (anchor[0] as i64)) as u64,
                        (n[1] + (anchor[1] as i64)) as u64,
                        (n[2] + (anchor[2] as i64)) as u64,
                    ]
                })
                .map(|anchor| MortonKey::from_anchor(&anchor))
                .map(|key| MortonKey {
                    anchor: key.anchor,
                    morton: ((key.morton >> LEVEL_DISPLACEMENT) << LEVEL_DISPLACEMENT)
                        | parent.level(),
                })
                .collect();
            expected.sort();

            for i in 0..26 {
                assert!(expected[i] == result[i]);
            }
        }
    }

    #[test]
    pub fn test_morton_keys_iterator() {
        let mut range = StdRng::seed_from_u64(0);
        let between = rand::distributions::Uniform::from(0.0..1.0);
        let mut points: Vec<[PointType; 3]> = Vec::new();

        let npoints = 1000;
        for _ in 0..npoints {
            points.push([
                between.sample(&mut range),
                between.sample(&mut range),
                between.sample(&mut range),
            ])
        }
        let domain = Domain {
            origin: [0.0, 0.0, 0.0],
            diameter: [1.0, 1.0, 1.0],
        };

        let keys = points
            .iter()
            .map(|p| MortonKey::from_point(p, &domain))
            .collect();

        let keys = MortonKeys { keys, index: 0 };

        // test that we can call keys as an iterator
        keys.iter().sorted();

        // test that iterator index resets to 0
        assert!(keys.index == 0);
    }

    #[test]
    fn test_point_to_anchor() {
        let domain = Domain {
            origin: [0., 0., 0.],
            diameter: [1., 1., 1.],
        };

        // Test points in the domain
        let point = [0.9999, 0.9999, 0.9999];
        let level = 2;
        let anchor = point_to_anchor(&point, level, &domain);
        let expected = [3, 3, 3];

        for (i, a) in anchor.unwrap().iter().enumerate() {
            assert_eq!(a, &expected[i])
        }

        let domain = Domain {
            origin: [-0.5, -0.5, -0.5],
            diameter: [1., 1., 1.],
        };

        let point = [-0.499, -0.499, -0.499];
        let level = 1;
        let anchor = point_to_anchor(&point, level, &domain);
        let expected = [0, 0, 0];

        for (i, a) in anchor.unwrap().iter().enumerate() {
            assert_eq!(a, &expected[i])
        }
    }

    #[test]
    #[should_panic(expected = "Point not in Domain")]
    fn test_point_to_anchor_fails() {
        let domain = Domain {
            origin: [0., 0., 0.],
            diameter: [1., 1., 1.],
        };

        // Test a point not in the domain
        let point = [0.9, 0.9, 1.9];
        let level = 2;
        let anchor = point_to_anchor(&point, level, &domain);
    }

    #[test]
    #[should_panic(expected = "Point not in Domain")]
    fn test_point_to_anchor_fails_negative_domain() {
        let domain = Domain {
            origin: [-0.5, -0.5, -0.5],
            diameter: [1., 1., 1.],
        };

        // Test a point not in the domain
        let point = [-0.5, -0.5, -0.5];
        let level = 2;
        let anchor = point_to_anchor(&point, level, &domain);
    }

    #[test]
    fn test_encode_anchor() {
        let anchor = [1, 0, 1];
        let level = 1;
        let morton = encode_anchor(&anchor, level);
        let expected = 0b101000000000000001;
        assert_eq!(expected, morton);

        let anchor = [3, 3, 3];
        let level = 2;
        let morton = encode_anchor(&anchor, level);
        let expected = 0b111111000000000000010;
        assert_eq!(expected, morton);
    }

    #[test]
    fn test_find_descendants() {
        let key = MortonKey {
            morton: 0,
            anchor: [0, 0, 0],
        };

        let descendants = key.descendants(1).unwrap();
        assert_eq!(descendants.len(), 8);

        // Ensure this also works for other keys in hierarchy
        let key = descendants[0];
        let descendants = key.descendants(2).unwrap();
        assert_eq!(descendants.len(), 64);
    }

    #[test]
    #[should_panic(expected = "Cannot find descendants below level 16")]
    fn test_find_descendants_panics() {
        let key = MortonKey {
            morton: 0,
            anchor: [0, 0, 0],
        };
        let descendants = key.descendants(17).unwrap();
    }
}<|MERGE_RESOLUTION|>--- conflicted
+++ resolved
@@ -203,22 +203,8 @@
 /// # Arguments
 /// `point` - The (x, y, z) coordinates of the point to map.
 /// `level` - The level of the tree at which the point will be mapped.
-<<<<<<< HEAD
-/// `origin` - The origin of the bounding box.
-/// `diameter` - The diameter of the bounding box in each dimension.
-pub fn point_to_anchor(point: &[PointType; 3], level: KeyType, domain: &Domain) -> [KeyType; 3] {
-    let mut anchor: [KeyType; 3] = [0, 0, 0];
-
-    let level_size = (1 << level) as PointType;
-
-    for (anchor_value, point_value, &origin_value, &diameter_value) in
-        izip!(&mut anchor, point, &domain.origin, &domain.diameter)
-    {
-        *anchor_value =
-            ((point_value - origin_value) * level_size / diameter_value).floor() as KeyType
-=======
 /// `domain` - The computational domain defined by the point set.
-fn point_to_anchor(
+pub fn point_to_anchor(
     point: &[PointType; 3],
     level: KeyType,
     domain: &Domain,
@@ -227,7 +213,6 @@
     let mut contained = true;
     for (&p, d, o) in izip!(point, domain.diameter, domain.origin) {
         contained = (o < p) && (p < o + d);
->>>>>>> 0f16a9e5
     }
 
     match contained {
@@ -310,13 +295,8 @@
 
     /// Return a `MortonKey` associated with the box that encloses the point on the deepest level
     pub fn from_point(point: &[PointType; 3], domain: &Domain) -> Self {
-<<<<<<< HEAD
-        let anchor = point_to_anchor(point, DEEPEST_LEVEL, &domain);
-        MortonKey::from_anchor(&anchor)
-=======
         let anchor = point_to_anchor(point, DEEPEST_LEVEL, domain);
         MortonKey::from_anchor(&anchor.unwrap())
->>>>>>> 0f16a9e5
     }
 
     /// Return the parent
@@ -805,15 +785,6 @@
         let mut cpy: Vec<MortonKey> = keys.iter().cloned().collect();
         keys.append(&mut cpy);
 
-<<<<<<< HEAD
-        let mut tree = MortonKeys { keys, index: 0 };
-        tree.sort();
-
-        // Test that Z order is maintained when sorted
-        for i in 0..(tree.keys.len() - 1) {
-            let a = tree.keys[i];
-            let b = tree.keys[i + 1];
-=======
         // Add duplicates to ensure equality is also sorted
         let mut replica = keys.iter().cloned().collect();
         keys.append(&mut replica);
@@ -823,7 +794,6 @@
         for i in 0..(keys.len() - 1) {
             let a = keys[i];
             let b = keys[i + 1];
->>>>>>> 0f16a9e5
             assert!(less_than(&a, &b).unwrap() | (a == b));
         }
     }
