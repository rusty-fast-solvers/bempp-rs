//! Implementation of traits for handling, and sorting, containers of point data.
use std::cmp::Ordering;
use std::hash::{Hash, Hasher};

<<<<<<< HEAD
use bempp_traits::types::Scalar;
=======
use bempp_traits::tree::Point as PointInterface;
use bempp_traits::types::RlstScalar;
use num::Float;
>>>>>>> 0cda3d5c

use crate::types::point::{Point, Points};

impl<T> PartialEq for Point<T>
where
    T: RlstScalar<Real = T>,
{
    fn eq(&self, other: &Self) -> bool {
        self.encoded_key == other.encoded_key
    }
}

impl<T> Eq for Point<T> where T: RlstScalar<Real = T> {}

impl<T> Ord for Point<T>
where
    T: RlstScalar<Real = T>,
{
    fn cmp(&self, other: &Self) -> Ordering {
        self.encoded_key.cmp(&other.encoded_key)
    }
}

impl<T> PartialOrd for Point<T>
where
    T: RlstScalar<Real = T>,
{
    fn partial_cmp(&self, other: &Self) -> Option<Ordering> {
        // less_than(&self.morton, &other.morton)
        Some(self.encoded_key.cmp(&other.encoded_key))
    }
}

impl<T> Hash for Point<T>
where
    T: RlstScalar<Real = T>,
{
    fn hash<H: Hasher>(&self, state: &mut H) {
        self.encoded_key.hash(state);
    }
}

impl<T> Points<T>
where
    T: RlstScalar<Real = T>,
{
    pub fn new() -> Points<T> {
        Points {
            points: Vec::new(),
            index: 0,
        }
    }

    pub fn add(&mut self, item: Point<T>) {
        self.points.push(item);
    }

    pub fn sort(&mut self) {
        self.points.sort();
    }
}

<<<<<<< HEAD
=======
impl<T> PointInterface<T> for Point<T> where T: RlstScalar<Real = T> + Float + Default {}

>>>>>>> 0cda3d5c
// impl <T>Iterator for Points<T> {
//     type Item = Point<T>;

//     fn next(&mut self) -> Option<Self::Item> {
//         if self.index >= self.points.len() {
//             return None;
//         }

//         self.index += 1;
//         self.points.get(self.index)
//     }
// }

// impl <T> FromIterator<Point<T>> for Points<T> {
//     fn from_iter<I: IntoIterator<Item = Point<T>>>(iter: I) -> Self {
//         let mut c = Points::new();

//         for i in iter {
//             c.add(i);
//         }
//         c
//     }
// }

#[cfg(test)]
mod test {
    use rand::prelude::*;
    use rand::SeedableRng;

    use crate::constants::DEEPEST_LEVEL;
    use crate::types::{
        domain::Domain,
        morton::MortonKey,
        point::{Point, PointType},
    };

    pub fn points_fixture(npoints: i32) -> Vec<[f64; 3]> {
        let mut range = StdRng::seed_from_u64(0);
        let between = rand::distributions::Uniform::from(0.0..1.0);
        let mut points: Vec<[PointType<f64>; 3]> = Vec::new();

        for _ in 0..npoints {
            points.push([
                between.sample(&mut range),
                between.sample(&mut range),
                between.sample(&mut range),
            ])
        }

        points
    }

    #[test]
    pub fn test_ordering() {
        let domain = Domain {
            origin: [0., 0., 0.],
            diameter: [1., 1., 1.],
        };

        let mut points: Vec<Point<f64>> = points_fixture(1000)
            .iter()
            .enumerate()
            .map(|(i, p)| Point {
                coordinate: *p,
                base_key: MortonKey::from_point(p, &domain, DEEPEST_LEVEL),
                encoded_key: MortonKey::from_point(p, &domain, DEEPEST_LEVEL),
                global_idx: i,
            })
            .collect();

        points.sort();

        for i in 0..(points.len() - 1) {
            let a = &points[i];
            let b = &points[i + 1];
            assert!(a <= b);
        }
    }
}<|MERGE_RESOLUTION|>--- conflicted
+++ resolved
@@ -2,13 +2,7 @@
 use std::cmp::Ordering;
 use std::hash::{Hash, Hasher};
 
-<<<<<<< HEAD
-use bempp_traits::types::Scalar;
-=======
-use bempp_traits::tree::Point as PointInterface;
 use bempp_traits::types::RlstScalar;
-use num::Float;
->>>>>>> 0cda3d5c
 
 use crate::types::point::{Point, Points};
 
@@ -71,35 +65,6 @@
     }
 }
 
-<<<<<<< HEAD
-=======
-impl<T> PointInterface<T> for Point<T> where T: RlstScalar<Real = T> + Float + Default {}
-
->>>>>>> 0cda3d5c
-// impl <T>Iterator for Points<T> {
-//     type Item = Point<T>;
-
-//     fn next(&mut self) -> Option<Self::Item> {
-//         if self.index >= self.points.len() {
-//             return None;
-//         }
-
-//         self.index += 1;
-//         self.points.get(self.index)
-//     }
-// }
-
-// impl <T> FromIterator<Point<T>> for Points<T> {
-//     fn from_iter<I: IntoIterator<Item = Point<T>>>(iter: I) -> Self {
-//         let mut c = Points::new();
-
-//         for i in iter {
-//             c.add(i);
-//         }
-//         c
-//     }
-// }
-
 #[cfg(test)]
 mod test {
     use rand::prelude::*;
