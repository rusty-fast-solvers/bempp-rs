--- conflicted
+++ resolved
@@ -1,84 +1,3 @@
-<<<<<<< HEAD
-//? mpirun -n {{NPROCESSES}} --features "mpi"
-#![allow(unused_imports)]
-
-#[cfg(feature = "mpi")]
-use mpi::{environment::Universe, topology::UserCommunicator, traits::*};
-
-use bempp_tree::implementations::helpers::points_fixture;
-
-#[cfg(feature = "mpi")]
-use bempp_tree::types::{domain::Domain, morton::MortonKey, multi_node::MultiNodeTree};
-
-use bempp_traits::types::Scalar;
-use rlst_common::traits::RawAccess;
-
-use rand::distributions::uniform::SampleUniform;
-
-use num::traits::Float;
-
-/// Test that the leaves on separate nodes do not overlap.
-#[cfg(feature = "mpi")]
-fn test_no_overlaps<T: Float + Default + Scalar<Real = T>>(
-    world: &UserCommunicator,
-    tree: &MultiNodeTree<T>,
-) {
-    // Communicate bounds from each process
-    let max = tree.leaves.iter().max().unwrap();
-    let min = tree.leaves.iter().min().unwrap();
-
-    // Gather all bounds at root
-    let size = world.size();
-    let rank = world.rank();
-
-    let next_rank = if rank + 1 < size { rank + 1 } else { 0 };
-    let previous_rank = if rank > 0 { rank - 1 } else { size - 1 };
-
-    let previous_process = world.process_at_rank(previous_rank);
-    let next_process = world.process_at_rank(next_rank);
-
-    // Send max to partner
-    if rank < (size - 1) {
-        next_process.send(max);
-    }
-
-    let mut partner_max = MortonKey::default();
-
-    if rank > 0 {
-        previous_process.receive_into(&mut partner_max);
-    }
-
-    // Test that the partner's minimum node is greater than the process's maximum node
-    if rank > 0 {
-        assert!(partner_max < *min)
-    }
-}
-
-/// Test that the globally defined domain contains all the points at a given node.
-#[cfg(feature = "mpi")]
-fn test_global_bounds<T: Float + Default + Scalar + Equivalence + SampleUniform>(
-    world: &UserCommunicator,
-) {
-    let npoints = 10000;
-    let points = points_fixture::<T>(npoints, None, None);
-
-    let comm = world.duplicate();
-
-    let domain = Domain::from_global_points(points.data(), &comm);
-
-    // Test that all local points are contained within the global domain
-    for i in 0..npoints {
-        let x = points.data()[i];
-        let y = points.data()[i + npoints];
-        let z = points.data()[i + 2 * npoints];
-
-        assert!(domain.origin[0] <= x && x <= domain.origin[0] + domain.diameter[0]);
-        assert!(domain.origin[1] <= y && y <= domain.origin[1] + domain.diameter[1]);
-        assert!(domain.origin[2] <= z && z <= domain.origin[2] + domain.diameter[2]);
-    }
-}
-
-=======
 // //? mpirun -n {{NPROCESSES}} --features "mpi"
 // #![allow(unused_imports)]
 
@@ -195,9 +114,119 @@
 //         println!("\t ... test_no_overlaps passed on adaptive tree");
 //     }
 // }
->>>>>>> faaa4579
-#[cfg(feature = "mpi")]
-fn main() {}
+#[cfg(feature = "mpi")]
+use mpi::{environment::Universe, topology::UserCommunicator, traits::*};
+
+use bempp_tree::implementations::helpers::points_fixture;
+
+#[cfg(feature = "mpi")]
+use bempp_tree::types::{domain::Domain, morton::MortonKey, multi_node::MultiNodeTree};
+
+use bempp_traits::types::Scalar;
+use rlst_common::traits::RawAccess;
+
+use rand::distributions::uniform::SampleUniform;
+
+use num::traits::Float;
+
+/// Test that the leaves on separate nodes do not overlap.
+#[cfg(feature = "mpi")]
+fn test_no_overlaps<T: Float + Default + Scalar<Real = T>>(
+    world: &UserCommunicator,
+    tree: &MultiNodeTree<T>,
+) {
+    // Communicate bounds from each process
+    let max = tree.leaves.iter().max().unwrap();
+    let min = tree.leaves.iter().min().unwrap();
+
+    // Gather all bounds at root
+    let size = world.size();
+    let rank = world.rank();
+
+    let next_rank = if rank + 1 < size { rank + 1 } else { 0 };
+    let previous_rank = if rank > 0 { rank - 1 } else { size - 1 };
+
+    let previous_process = world.process_at_rank(previous_rank);
+    let next_process = world.process_at_rank(next_rank);
+
+    // Send max to partner
+    if rank < (size - 1) {
+        next_process.send(max);
+    }
+
+    let mut partner_max = MortonKey::default();
+
+    if rank > 0 {
+        previous_process.receive_into(&mut partner_max);
+    }
+
+    // Test that the partner's minimum node is greater than the process's maximum node
+    if rank > 0 {
+        assert!(partner_max < *min)
+    }
+}
+
+/// Test that the globally defined domain contains all the points at a given node.
+#[cfg(feature = "mpi")]
+fn test_global_bounds<T: Float + Default + Scalar + Equivalence + SampleUniform>(
+    world: &UserCommunicator,
+) {
+    let npoints = 10000;
+    let points = points_fixture::<T>(npoints, None, None);
+
+    let comm = world.duplicate();
+
+    let domain = Domain::from_global_points(points.data(), &comm);
+
+    // Test that all local points are contained within the global domain
+    for i in 0..npoints {
+        let x = points.data()[i];
+        let y = points.data()[i + npoints];
+        let z = points.data()[i + 2 * npoints];
+
+        assert!(domain.origin[0] <= x && x <= domain.origin[0] + domain.diameter[0]);
+        assert!(domain.origin[1] <= y && y <= domain.origin[1] + domain.diameter[1]);
+        assert!(domain.origin[2] <= z && z <= domain.origin[2] + domain.diameter[2]);
+    }
+}
+
+#[cfg(feature = "mpi")]
+fn main() {
+    // Setup an MPI environment
+    let universe: Universe = mpi::initialize().unwrap();
+    let world = universe.world();
+    let comm = world.duplicate();
+
+    // Setup tree parameters
+    let adaptive = true;
+    let n_crit = Some(50);
+    let depth: Option<_> = None;
+    let n_points = 10000;
+    let k = 2;
+
+    let points = points_fixture::<f64>(n_points, None, None);
+    let global_idxs: Vec<_> = (0..n_points).collect();
+
+    let tree = MultiNodeTree::new(
+        &comm,
+        points.data(),
+        adaptive,
+        n_crit,
+        depth,
+        k,
+        &global_idxs,
+    );
+
+    test_global_bounds::<f64>(&comm);
+    if world.rank() == 0 {
+        println!("\t ... test_global_bounds passed on adaptive tree");
+    }
+
+    test_no_overlaps(&comm, &tree);
+    if world.rank() == 0 {
+        println!("\t ... test_no_overlaps passed on adaptive tree");
+    }
+}
 
 #[cfg(not(feature = "mpi"))]
 fn main() {}