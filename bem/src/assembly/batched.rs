//! Batched dense assembly
use crate::assembly::common::{RawData2D, SparseMatrixData};
use crate::function_space::SerialFunctionSpace;
use bempp_grid::common::{compute_dets23, compute_normals_from_jacobians23};
use bempp_quadrature::duffy::quadrilateral::quadrilateral_duffy;
use bempp_quadrature::duffy::triangle::triangle_duffy;
use bempp_quadrature::simplex_rules::simplex_rule;
use bempp_quadrature::types::{CellToCellConnectivity, TestTrialNumericalQuadratureDefinition};
use bempp_traits::bem::FunctionSpace;
use bempp_traits::element::FiniteElement;
use bempp_traits::grid::{CellType, GridType, ReferenceMapType, TopologyType};
use bempp_traits::types::EvalType;
use bempp_traits::types::ReferenceCellType;
use rayon::prelude::*;
<<<<<<< HEAD
use rlst_dense::{
    array::Array,
    base_array::BaseArray,
    data_container::VectorContainer,
    rlst_dynamic_array2, rlst_dynamic_array3, rlst_dynamic_array4,
    traits::{RandomAccessMut, RawAccess, RawAccessMut, Shape, UnsafeRandomAccessByRef},
    types::RlstScalar,
=======
use rlst::CsrMatrix;
use rlst::{
    rlst_dynamic_array2, rlst_dynamic_array3, rlst_dynamic_array4, Array, BaseArray,
    RandomAccessMut, RawAccess, RawAccessMut, RlstScalar, Shape, UnsafeRandomAccessByRef,
    UnsafeRandomAccessMut, VectorContainer,
>>>>>>> 1bd929f0
};
use std::collections::HashMap;

mod adjoint_double_layer;
mod double_layer;
mod hypersingular;
mod single_layer;
pub use adjoint_double_layer::{
    HelmholtzAdjointDoubleLayerAssembler, LaplaceAdjointDoubleLayerAssembler,
};
pub use double_layer::{HelmholtzDoubleLayerAssembler, LaplaceDoubleLayerAssembler};
pub use hypersingular::LaplaceHypersingularAssembler;
pub use single_layer::{HelmholtzSingleLayerAssembler, LaplaceSingleLayerAssembler};

type RlstArray<T, const DIM: usize> = Array<T, BaseArray<T, VectorContainer<T>, DIM>, DIM>;

fn equal_grids<TestGrid: GridType, TrialGrid: GridType>(
    test_grid: &TestGrid,
    trial_grid: &TrialGrid,
) -> bool {
    std::ptr::addr_of!(*test_grid) as usize == std::ptr::addr_of!(*trial_grid) as usize
}
fn neighbours<TestGrid: GridType, TrialGrid: GridType>(
    test_grid: &TestGrid,
    trial_grid: &TrialGrid,
    test_cell: usize,
    trial_cell: usize,
) -> bool {
    if !equal_grids(test_grid, trial_grid) {
        false
    } else {
        let test_vertices = trial_grid
            .cell_from_index(test_cell)
            .topology()
            .vertex_indices()
            .collect::<Vec<_>>();
        for v in trial_grid
            .cell_from_index(trial_cell)
            .topology()
            .vertex_indices()
        {
            if test_vertices.contains(&v) {
                return true;
            }
        }
        false
    }
}

fn get_quadrature_rule(
    test_celltype: ReferenceCellType,
    trial_celltype: ReferenceCellType,
    pairs: &[(usize, usize)],
    npoints: usize,
) -> TestTrialNumericalQuadratureDefinition {
    if pairs.is_empty() {
        panic!("Non-singular rule");
    } else {
        // Singular rules
        if test_celltype == ReferenceCellType::Triangle {
            if trial_celltype != ReferenceCellType::Triangle {
                unimplemented!("Mixed meshes not yet supported");
            }
            triangle_duffy(
                &CellToCellConnectivity {
                    connectivity_dimension: if pairs.len() == 1 {
                        0
                    } else if pairs.len() == 2 {
                        1
                    } else {
                        2
                    },
                    local_indices: pairs.to_vec(),
                },
                npoints,
            )
            .unwrap()
        } else {
            if test_celltype != ReferenceCellType::Quadrilateral {
                unimplemented!("Only triangles and quadrilaterals are currently supported");
            }
            if trial_celltype != ReferenceCellType::Quadrilateral {
                unimplemented!("Mixed meshes not yet supported");
            }
            quadrilateral_duffy(
                &CellToCellConnectivity {
                    connectivity_dimension: if pairs.len() == 1 {
                        0
                    } else if pairs.len() == 2 {
                        1
                    } else {
                        2
                    },
                    local_indices: pairs.to_vec(),
                },
                npoints,
            )
            .unwrap()
        }
    }
}

/// Assemble the contribution to the terms of a matrix for a batch of pairs of adjacent cells
#[allow(clippy::too_many_arguments)]
fn assemble_batch_singular<
    'a,
    T: RlstScalar,
    TestGrid: GridType<T = T::Real>,
    TrialGrid: GridType<T = T::Real>,
>(
    assembler: &impl BatchedAssembler<T = T>,
    deriv_size: usize,
    shape: [usize; 2],
    trial_space: &SerialFunctionSpace<'a, T, TrialGrid>,
    test_space: &SerialFunctionSpace<'a, T, TestGrid>,
    cell_pairs: &[(usize, usize)],
    trial_points: &RlstArray<T::Real, 2>,
    test_points: &RlstArray<T::Real, 2>,
    weights: &[T::Real],
    trial_table: &RlstArray<T, 4>,
    test_table: &RlstArray<T, 4>,
) -> SparseMatrixData<T> {
    let mut output = SparseMatrixData::<T>::new_known_size(
        shape,
        cell_pairs.len() * trial_space.element().dim() * test_space.element().dim(),
    );
    let npts = weights.len();
    debug_assert!(weights.len() == npts);
    debug_assert!(test_points.shape()[0] == npts);
    debug_assert!(trial_points.shape()[0] == npts);

    let grid = test_space.grid();
    assert_eq!(grid.physical_dimension(), 3);
    assert_eq!(grid.domain_dimension(), 2);

    // Memory assignment to be moved elsewhere as passed into here mutable?
    let mut k = rlst_dynamic_array2!(T, [deriv_size, npts]);
    let zero = num::cast::<f64, T::Real>(0.0).unwrap();
    let mut test_jdet = vec![zero; npts];
    let mut test_mapped_pts = rlst_dynamic_array2!(T::Real, [npts, 3]);
    let mut test_jacobians = rlst_dynamic_array2!(T::Real, [npts, 6]);
    let mut test_normals = rlst_dynamic_array2!(T::Real, [npts, 3]);

    let mut trial_jdet = vec![zero; npts];
    let mut trial_mapped_pts = rlst_dynamic_array2!(T::Real, [npts, 3]);
    let mut trial_jacobians = rlst_dynamic_array2!(T::Real, [npts, 6]);
    let mut trial_normals = rlst_dynamic_array2!(T::Real, [npts, 3]);

    let test_evaluator = grid.reference_to_physical_map(test_points.data());
    let trial_evaluator = grid.reference_to_physical_map(trial_points.data());

    for (test_cell, trial_cell) in cell_pairs {
        test_evaluator.jacobian(*test_cell, test_jacobians.data_mut());
        compute_normals_from_jacobians23(test_jacobians.data(), test_normals.data_mut());
        compute_dets23(test_jacobians.data(), &mut test_jdet);
        test_evaluator.reference_to_physical(*test_cell, test_mapped_pts.data_mut());

        trial_evaluator.jacobian(*trial_cell, trial_jacobians.data_mut());
        compute_normals_from_jacobians23(trial_jacobians.data(), trial_normals.data_mut());
        compute_dets23(trial_jacobians.data(), &mut trial_jdet);
        trial_evaluator.reference_to_physical(*trial_cell, trial_mapped_pts.data_mut());

        assembler.kernel_assemble_diagonal_st(
            test_mapped_pts.data(),
            trial_mapped_pts.data(),
            k.data_mut(),
        );

        let test_dofs = test_space.cell_dofs(*test_cell).unwrap();
        let trial_dofs = trial_space.cell_dofs(*trial_cell).unwrap();
        for (test_i, test_dof) in test_dofs.iter().enumerate() {
            for (trial_i, trial_dof) in trial_dofs.iter().enumerate() {
                let mut sum = num::cast::<f64, T>(0.0).unwrap();

                for (index, wt) in weights.iter().enumerate() {
                    unsafe {
                        sum += assembler.singular_kernel_value(
                            &k,
                            &test_normals,
                            &trial_normals,
                            index,
                        ) * assembler.test_trial_product(
                            test_table,
                            trial_table,
                            &test_jacobians,
                            &trial_jacobians,
                            &test_jdet,
                            &trial_jdet,
                            index,
                            index,
                            test_i,
                            trial_i,
                        ) * num::cast::<T::Real, T>(
                            *wt * *test_jdet.get_unchecked(index)
                                * *trial_jdet.get_unchecked(index),
                        )
                        .unwrap();
                    }
                }
                output.rows.push(*test_dof);
                output.cols.push(*trial_dof);
                output.data.push(sum);
            }
        }
    }
    output
}

/// Assemble the contribution to the terms of a matrix for a batch of non-adjacent cells
#[allow(clippy::too_many_arguments)]
fn assemble_batch_nonadjacent<
    'a,
    T: RlstScalar,
    TestGrid: GridType<T = T::Real>,
    TrialGrid: GridType<T = T::Real>,
>(
    assembler: &impl BatchedAssembler<T = T>,
    deriv_size: usize,
    output: &RawData2D<T>,
    trial_space: &SerialFunctionSpace<'a, T, TrialGrid>,
    trial_cells: &[usize],
    test_space: &SerialFunctionSpace<'a, T, TestGrid>,
    test_cells: &[usize],
    trial_points: &RlstArray<T::Real, 2>,
    trial_weights: &[T::Real],
    test_points: &RlstArray<T::Real, 2>,
    test_weights: &[T::Real],
    trial_table: &RlstArray<T, 4>,
    test_table: &RlstArray<T, 4>,
) -> usize {
    let npts_test = test_weights.len();
    let npts_trial = trial_weights.len();
    debug_assert!(test_points.shape()[0] == npts_test);
    debug_assert!(trial_points.shape()[0] == npts_trial);

    let test_grid = test_space.grid();
    let trial_grid = trial_space.grid();

    assert_eq!(test_grid.physical_dimension(), 3);
    assert_eq!(test_grid.domain_dimension(), 2);
    assert_eq!(trial_grid.physical_dimension(), 3);
    assert_eq!(trial_grid.domain_dimension(), 2);

    let mut k = rlst_dynamic_array3!(T, [npts_test, deriv_size, npts_trial]);
    let zero = num::cast::<f64, T::Real>(0.0).unwrap();
    let mut test_jdet = vec![zero; npts_test];
    let mut test_mapped_pts = rlst_dynamic_array2!(T::Real, [npts_test, 3]);
    let mut test_normals = rlst_dynamic_array2!(T::Real, [npts_test, 3]);
    let mut test_jacobians = rlst_dynamic_array2!(T::Real, [npts_test, 6]);

    let test_evaluator = test_grid.reference_to_physical_map(test_points.data());
    let trial_evaluator = trial_grid.reference_to_physical_map(trial_points.data());

    let mut trial_jdet = vec![vec![zero; npts_trial]; trial_cells.len()];
    let mut trial_mapped_pts = vec![];
    let mut trial_normals = vec![];
    let mut trial_jacobians = vec![];
    for _i in 0..trial_cells.len() {
        trial_mapped_pts.push(rlst_dynamic_array2!(T::Real, [npts_trial, 3]));
        trial_normals.push(rlst_dynamic_array2!(T::Real, [npts_trial, 3]));
        trial_jacobians.push(rlst_dynamic_array2!(T::Real, [npts_trial, 6]));
    }

    for (trial_cell_i, trial_cell) in trial_cells.iter().enumerate() {
        trial_evaluator.jacobian(*trial_cell, trial_jacobians[trial_cell_i].data_mut());
        compute_dets23(
            trial_jacobians[trial_cell_i].data(),
            &mut trial_jdet[trial_cell_i],
        );
        compute_normals_from_jacobians23(
            trial_jacobians[trial_cell_i].data(),
            trial_normals[trial_cell_i].data_mut(),
        );
        trial_evaluator
            .reference_to_physical(*trial_cell, trial_mapped_pts[trial_cell_i].data_mut());
    }

    let mut sum: T;
    let mut trial_integrands = vec![num::cast::<f64, T>(0.0).unwrap(); npts_trial];

    for test_cell in test_cells {
        test_evaluator.jacobian(*test_cell, test_jacobians.data_mut());
        compute_dets23(test_jacobians.data(), &mut test_jdet);
        compute_normals_from_jacobians23(test_jacobians.data(), test_normals.data_mut());
        test_evaluator.reference_to_physical(*test_cell, test_mapped_pts.data_mut());

        for (trial_cell_i, trial_cell) in trial_cells.iter().enumerate() {
            if neighbours(test_grid, trial_grid, *test_cell, *trial_cell) {
                continue;
            }

            assembler.kernel_assemble_st(
                test_mapped_pts.data(),
                trial_mapped_pts[trial_cell_i].data(),
                k.data_mut(),
            );

            let test_dofs = test_space.cell_dofs(*test_cell).unwrap();
            let trial_dofs = trial_space.cell_dofs(*trial_cell).unwrap();

            for (test_i, test_dof) in test_dofs.iter().enumerate() {
                for (trial_i, trial_dof) in trial_dofs.iter().enumerate() {
                    for (trial_index, trial_wt) in trial_weights.iter().enumerate() {
                        trial_integrands[trial_index] = num::cast::<T::Real, T>(
                            *trial_wt * trial_jdet[trial_cell_i][trial_index],
                        )
                        .unwrap();
                    }
                    sum = num::cast::<f64, T>(0.0).unwrap();
                    for (test_index, test_wt) in test_weights.iter().enumerate() {
                        let test_integrand =
                            num::cast::<T::Real, T>(*test_wt * test_jdet[test_index]).unwrap();
                        for trial_index in 0..npts_trial {
                            sum += unsafe {
                                assembler.nonsingular_kernel_value(
                                    &k,
                                    &test_normals,
                                    &trial_normals[trial_cell_i],
                                    test_index,
                                    trial_index,
                                ) * test_integrand
                                    * *trial_integrands.get_unchecked(trial_index)
                                    * assembler.test_trial_product(
                                        test_table,
                                        trial_table,
                                        &test_jacobians,
                                        &trial_jacobians[trial_cell_i],
                                        &test_jdet,
                                        &trial_jdet[trial_cell_i],
                                        test_index,
                                        trial_index,
                                        test_i,
                                        trial_i,
                                    )
                            };
                        }
                    }
                    // TODO: should we write into a result array, then copy into output after this loop?
                    unsafe {
                        *output.data.add(*test_dof + output.shape[0] * *trial_dof) += sum;
                    }
                }
            }
        }
    }
    1
}

/// Assemble the contribution to the terms of a matrix for a batch of pairs of adjacent cells if an (incorrect) non-singular quadrature rule was used
#[allow(clippy::too_many_arguments)]
fn assemble_batch_singular_correction<
    'a,
    T: RlstScalar,
    TestGrid: GridType<T = T::Real>,
    TrialGrid: GridType<T = T::Real>,
>(
    assembler: &impl BatchedAssembler<T = T>,
    deriv_size: usize,
    shape: [usize; 2],
    trial_space: &SerialFunctionSpace<'a, T, TrialGrid>,
    test_space: &SerialFunctionSpace<'a, T, TestGrid>,
    cell_pairs: &[(usize, usize)],
    trial_points: &RlstArray<T::Real, 2>,
    trial_weights: &[T::Real],
    test_points: &RlstArray<T::Real, 2>,
    test_weights: &[T::Real],
    trial_table: &RlstArray<T, 4>,
    test_table: &RlstArray<T, 4>,
) -> SparseMatrixData<T> {
    let mut output = SparseMatrixData::<T>::new_known_size(
        shape,
        cell_pairs.len() * trial_space.element().dim() * test_space.element().dim(),
    );
    let npts_test = test_weights.len();
    let npts_trial = trial_weights.len();
    debug_assert!(test_points.shape()[0] == npts_test);
    debug_assert!(trial_points.shape()[0] == npts_trial);

    let grid = test_space.grid();
    assert_eq!(grid.physical_dimension(), 3);
    assert_eq!(grid.domain_dimension(), 2);

    let mut k = rlst_dynamic_array3!(T, [npts_test, deriv_size, npts_trial]);

    let zero = num::cast::<f64, T::Real>(0.0).unwrap();

    let mut test_jdet = vec![zero; npts_test];
    let mut test_mapped_pts = rlst_dynamic_array2!(T::Real, [npts_test, 3]);
    let mut test_normals = rlst_dynamic_array2!(T::Real, [npts_test, 3]);
    let mut test_jacobians = rlst_dynamic_array2!(T::Real, [npts_test, 6]);

    let mut trial_jdet = vec![zero; npts_trial];
    let mut trial_mapped_pts = rlst_dynamic_array2!(T::Real, [npts_trial, 3]);
    let mut trial_normals = rlst_dynamic_array2!(T::Real, [npts_trial, 3]);
    let mut trial_jacobians = rlst_dynamic_array2!(T::Real, [npts_trial, 6]);

    let test_evaluator = grid.reference_to_physical_map(test_points.data());
    let trial_evaluator = grid.reference_to_physical_map(trial_points.data());

    let mut sum: T;
    let mut trial_integrands = vec![num::cast::<f64, T>(0.0).unwrap(); npts_trial];

    for (test_cell, trial_cell) in cell_pairs {
        test_evaluator.jacobian(*test_cell, test_jacobians.data_mut());
        compute_dets23(test_jacobians.data(), &mut test_jdet);
        compute_normals_from_jacobians23(test_jacobians.data(), test_normals.data_mut());
        test_evaluator.reference_to_physical(*test_cell, test_mapped_pts.data_mut());

        trial_evaluator.jacobian(*trial_cell, trial_jacobians.data_mut());
        compute_dets23(trial_jacobians.data(), &mut trial_jdet);
        compute_normals_from_jacobians23(trial_jacobians.data(), trial_normals.data_mut());
        trial_evaluator.reference_to_physical(*trial_cell, trial_mapped_pts.data_mut());

        assembler.kernel_assemble_st(
            test_mapped_pts.data(),
            trial_mapped_pts.data(),
            k.data_mut(),
        );

        let test_dofs = test_space.cell_dofs(*test_cell).unwrap();
        let trial_dofs = trial_space.cell_dofs(*trial_cell).unwrap();
        for (test_i, test_dof) in test_dofs.iter().enumerate() {
            for (trial_i, trial_dof) in trial_dofs.iter().enumerate() {
                for (trial_index, trial_wt) in trial_weights.iter().enumerate() {
                    trial_integrands[trial_index] =
                        num::cast::<T::Real, T>(*trial_wt * trial_jdet[trial_index]).unwrap();
                }
                sum = num::cast::<f64, T>(0.0).unwrap();
                for (test_index, test_wt) in test_weights.iter().enumerate() {
                    let test_integrand =
                        num::cast::<T::Real, T>(*test_wt * test_jdet[test_index]).unwrap();
                    for trial_index in 0..npts_trial {
                        sum += unsafe {
                            assembler.nonsingular_kernel_value(
                                &k,
                                &test_normals,
                                &trial_normals,
                                test_index,
                                trial_index,
                            ) * test_integrand
                                * *trial_integrands.get_unchecked(trial_index)
                                * assembler.test_trial_product(
                                    test_table,
                                    trial_table,
                                    &test_jacobians,
                                    &trial_jacobians,
                                    &test_jdet,
                                    &trial_jdet,
                                    test_index,
                                    trial_index,
                                    test_i,
                                    trial_i,
                                )
                        };
                    }
                }
                output.rows.push(*test_dof);
                output.cols.push(*trial_dof);
                output.data.push(sum);
            }
        }
    }
    output
}

pub trait BatchedAssembler: Sync + Sized {
    //! Batched assembler
    //!
    //! Assemble operators by processing batches of cells in parallel

    /// Scalar type
    type T: RlstScalar;
    /// Number of derivatives
    const DERIV_SIZE: usize;
    /// Number of derivatives needed in basis function tables
    const TABLE_DERIVS: usize;
    /// The number of cells in each batch
    const BATCHSIZE: usize;

    /// Return the kernel value to use in the integrand when using a singular quadrature rule
    ///
    /// # Safety
    /// This method is unsafe to allow `get_unchecked` may be used
    unsafe fn singular_kernel_value(
        &self,
        k: &RlstArray<Self::T, 2>,
        test_normals: &RlstArray<<Self::T as RlstScalar>::Real, 2>,
        trial_normals: &RlstArray<<Self::T as RlstScalar>::Real, 2>,
        index: usize,
    ) -> Self::T;

    /// Return the kernel value to use in the integrand when using a non-singular quadrature rule
    ///
    /// # Safety
    /// This method is unsafe to allow `get_unchecked` may be used
    unsafe fn nonsingular_kernel_value(
        &self,
        k: &RlstArray<Self::T, 3>,
        test_normals: &RlstArray<<Self::T as RlstScalar>::Real, 2>,
        trial_normals: &RlstArray<<Self::T as RlstScalar>::Real, 2>,
        test_index: usize,
        trial_index: usize,
    ) -> Self::T;

    /// Evaluate the kernel values for all source and target pairs
    ///
    /// For each source, the kernel is evaluated for exactly one target. This is equivalent to taking the diagonal of the matrix assembled by `kernel_assemble_st`
    fn kernel_assemble_diagonal_st(
        &self,
        sources: &[<Self::T as RlstScalar>::Real],
        targets: &[<Self::T as RlstScalar>::Real],
        result: &mut [Self::T],
    );

    /// Evaluate the kernel values for all sources and all targets
    ///
    /// For every source, the kernel is evaluated for every target.
    fn kernel_assemble_st(
        &self,
        sources: &[<Self::T as RlstScalar>::Real],
        targets: &[<Self::T as RlstScalar>::Real],
        result: &mut [Self::T],
    );

    /// The product of a test and trial function
    ///
    /// # Safety
    /// This function uses unchecked access into tables
    #[allow(clippy::too_many_arguments)]
    unsafe fn test_trial_product(
        &self,
        test_table: &RlstArray<Self::T, 4>,
        trial_table: &RlstArray<Self::T, 4>,
        _test_jacobians: &RlstArray<<Self::T as RlstScalar>::Real, 2>,
        _trial_jacobians: &RlstArray<<Self::T as RlstScalar>::Real, 2>,
        _test_jdets: &[<Self::T as RlstScalar>::Real],
        _trial_jdets: &[<Self::T as RlstScalar>::Real],
        test_point_index: usize,
        trial_point_index: usize,
        test_basis_index: usize,
        trial_basis_index: usize,
    ) -> Self::T {
        *test_table.get_unchecked([0, test_point_index, test_basis_index, 0])
            * *trial_table.get_unchecked([0, trial_point_index, trial_basis_index, 0])
    }

    /// Assemble the singular contributions
    fn assemble_singular<
        'a,
        TestGrid: GridType<T = <Self::T as RlstScalar>::Real> + Sync,
        TrialGrid: GridType<T = <Self::T as RlstScalar>::Real> + Sync,
    >(
        &self,
        qdegree: usize,
        shape: [usize; 2],
        trial_space: &SerialFunctionSpace<'a, Self::T, TrialGrid>,
        test_space: &SerialFunctionSpace<'a, Self::T, TestGrid>,
    ) -> SparseMatrixData<Self::T> {
        let mut output = SparseMatrixData::new(shape);

        if !equal_grids(test_space.grid(), trial_space.grid()) {
            // If the test and trial grids are different, there are no neighbouring triangles
            return output;
        }

        if !trial_space.is_serial() || !test_space.is_serial() {
            panic!("Dense assembly can only be used for function spaces stored in serial");
        }
        if shape[0] != test_space.global_size() || shape[1] != trial_space.global_size() {
            panic!("Matrix has wrong shape");
        }

        let grid = test_space.grid();

        let mut possible_pairs = vec![];
        // Vertex-adjacent
        for i in 0..3 {
            for j in 0..3 {
                possible_pairs.push(vec![(i, j)]);
            }
        }
        // edge-adjacent
        for i in 0..3 {
            for j in i + 1..3 {
                for k in 0..3 {
                    for l in 0..3 {
                        if k != l {
                            possible_pairs.push(vec![(k, i), (l, j)]);
                        }
                    }
                }
            }
        }
        // Same cell
        possible_pairs.push(vec![(0, 0), (1, 1), (2, 2)]);

        let mut pair_indices: HashMap<Vec<(usize, usize)>, usize> = HashMap::new();
        for (i, pairs) in possible_pairs.iter().enumerate() {
            pair_indices.insert(pairs.clone(), i);
        }

        let mut qweights = vec![];
        let mut trial_points = vec![];
        let mut test_points = vec![];
        let mut trial_tables = vec![];
        let mut test_tables = vec![];
        for pairs in &possible_pairs {
            let qrule = get_quadrature_rule(
                ReferenceCellType::Triangle,
                ReferenceCellType::Triangle,
                pairs,
                qdegree,
            );
            let npts = qrule.weights.len();

            let mut points = rlst_dynamic_array2!(<Self::T as RlstScalar>::Real, [npts, 2]);
            for i in 0..npts {
                for j in 0..2 {
                    *points.get_mut([i, j]).unwrap() =
                        num::cast::<f64, <Self::T as RlstScalar>::Real>(
                            qrule.trial_points[2 * i + j],
                        )
                        .unwrap();
                }
            }
            let mut table = rlst_dynamic_array4!(
                Self::T,
                trial_space
                    .element()
                    .tabulate_array_shape(Self::TABLE_DERIVS, points.shape()[0])
            );
            trial_space
                .element()
                .tabulate(&points, Self::TABLE_DERIVS, &mut table);
            trial_points.push(points);
            trial_tables.push(table);

            let mut points = rlst_dynamic_array2!(<Self::T as RlstScalar>::Real, [npts, 2]);
            for i in 0..npts {
                for j in 0..2 {
                    *points.get_mut([i, j]).unwrap() =
                        num::cast::<f64, <Self::T as RlstScalar>::Real>(
                            qrule.test_points[2 * i + j],
                        )
                        .unwrap();
                }
            }
            let mut table = rlst_dynamic_array4!(
                Self::T,
                test_space
                    .element()
                    .tabulate_array_shape(Self::TABLE_DERIVS, points.shape()[0])
            );
            test_space
                .element()
                .tabulate(&points, Self::TABLE_DERIVS, &mut table);
            test_points.push(points);
            test_tables.push(table);
            qweights.push(
                qrule
                    .weights
                    .iter()
                    .map(|w| num::cast::<f64, <Self::T as RlstScalar>::Real>(*w).unwrap())
                    .collect::<Vec<_>>(),
            );
        }
        let mut cell_pairs: Vec<Vec<(usize, usize)>> = vec![vec![]; possible_pairs.len()];
        for vertex in 0..grid.number_of_vertices() {
            let cells = grid
                .vertex_to_cells(vertex)
                .iter()
                .map(|c| c.cell)
                .collect::<Vec<_>>();
            for test_cell in &cells {
                for trial_cell in &cells {
                    let mut smallest = true;
                    let mut pairs = vec![];
                    for (trial_i, trial_v) in grid
                        .cell_from_index(*trial_cell)
                        .topology()
                        .vertex_indices()
                        .enumerate()
                    {
                        for (test_i, test_v) in grid
                            .cell_from_index(*test_cell)
                            .topology()
                            .vertex_indices()
                            .enumerate()
                        {
                            if test_v == trial_v {
                                if test_v < vertex {
                                    smallest = false;
                                    break;
                                }
                                pairs.push((test_i, trial_i));
                            }
                        }
                        if !smallest {
                            break;
                        }
                    }
                    if smallest {
                        cell_pairs[pair_indices[&pairs]].push((*test_cell, *trial_cell));
                    }
                }
            }
        }
        for (i, cells) in cell_pairs.iter().enumerate() {
            let mut start = 0;
            let mut cell_blocks = vec![];
            while start < cells.len() {
                let end = if start + Self::BATCHSIZE < cells.len() {
                    start + Self::BATCHSIZE
                } else {
                    cells.len()
                };
                cell_blocks.push(&cells[start..end]);
                start = end;
            }

            let numtasks = cell_blocks.len();
            let r: SparseMatrixData<Self::T> = (0..numtasks)
                .into_par_iter()
                .map(&|t| {
                    assemble_batch_singular::<Self::T, TestGrid, TrialGrid>(
                        self,
                        Self::DERIV_SIZE,
                        shape,
                        trial_space,
                        test_space,
                        cell_blocks[t],
                        &trial_points[i],
                        &test_points[i],
                        &qweights[i],
                        &trial_tables[i],
                        &test_tables[i],
                    )
                })
                .reduce(|| SparseMatrixData::<Self::T>::new(shape), |a, b| a.sum(b));

            output.add(r);
        }
        output
    }

    /// Assemble the singular correction
    ///
    /// The singular correction is the contribution is the terms for adjacent cells are assembled using an (incorrect) non-singular quadrature rule
    fn assemble_singular_correction<
        'a,
        TestGrid: GridType<T = <Self::T as RlstScalar>::Real> + Sync,
        TrialGrid: GridType<T = <Self::T as RlstScalar>::Real> + Sync,
    >(
        &self,
        npts_test: usize,
        npts_trial: usize,
        shape: [usize; 2],
        trial_space: &SerialFunctionSpace<'a, Self::T, TrialGrid>,
        test_space: &SerialFunctionSpace<'a, Self::T, TestGrid>,
    ) -> SparseMatrixData<Self::T> {
        if !equal_grids(test_space.grid(), trial_space.grid()) {
            // If the test and trial grids are different, there are no neighbouring triangles
            return SparseMatrixData::new(shape);
        }

        if !trial_space.is_serial() || !test_space.is_serial() {
            panic!("Dense assembly can only be used for function spaces stored in serial");
        }
        if shape[0] != test_space.global_size() || shape[1] != trial_space.global_size() {
            panic!("Matrix has wrong shape");
        }

        if npts_test != npts_trial {
            panic!("FMM with different test and trial quadrature rules not yet supported");
        }

        let grid = test_space.grid();

        // TODO: pass cell types into this function
        let qrule_test = simplex_rule(ReferenceCellType::Triangle, npts_test).unwrap();
        let mut qpoints_test = rlst_dynamic_array2!(<Self::T as RlstScalar>::Real, [npts_test, 2]);
        for i in 0..npts_test {
            for j in 0..2 {
                *qpoints_test.get_mut([i, j]).unwrap() =
                    num::cast::<f64, <Self::T as RlstScalar>::Real>(qrule_test.points[2 * i + j])
                        .unwrap();
            }
        }
        let qweights_test = qrule_test
            .weights
            .iter()
            .map(|w| num::cast::<f64, <Self::T as RlstScalar>::Real>(*w).unwrap())
            .collect::<Vec<_>>();
        let qrule_trial = simplex_rule(ReferenceCellType::Triangle, npts_trial).unwrap();
        let mut qpoints_trial =
            rlst_dynamic_array2!(<Self::T as RlstScalar>::Real, [npts_trial, 2]);
        for i in 0..npts_trial {
            for j in 0..2 {
                *qpoints_trial.get_mut([i, j]).unwrap() =
                    num::cast::<f64, <Self::T as RlstScalar>::Real>(qrule_trial.points[2 * i + j])
                        .unwrap();
            }
        }
        let qweights_trial = qrule_trial
            .weights
            .iter()
            .map(|w| num::cast::<f64, <Self::T as RlstScalar>::Real>(*w).unwrap())
            .collect::<Vec<_>>();

        let mut test_table = rlst_dynamic_array4!(
            Self::T,
            test_space
                .element()
                .tabulate_array_shape(Self::TABLE_DERIVS, npts_test)
        );
        test_space
            .element()
            .tabulate(&qpoints_test, Self::TABLE_DERIVS, &mut test_table);

        let mut trial_table = rlst_dynamic_array4!(
            Self::T,
            trial_space
                .element()
                .tabulate_array_shape(Self::TABLE_DERIVS, npts_trial)
        );
        trial_space
            .element()
            .tabulate(&qpoints_test, Self::TABLE_DERIVS, &mut trial_table);

        let mut cell_pairs: Vec<(usize, usize)> = vec![];

        for vertex in 0..grid.number_of_vertices() {
            let cells = grid
                .vertex_to_cells(vertex)
                .iter()
                .map(|c| c.cell)
                .collect::<Vec<_>>();
            for test_cell in &cells {
                for trial_cell in &cells {
                    let mut smallest = true;
                    for trial_v in grid
                        .cell_from_index(*trial_cell)
                        .topology()
                        .vertex_indices()
                    {
                        for test_v in grid.cell_from_index(*test_cell).topology().vertex_indices() {
                            if test_v == trial_v && test_v < vertex {
                                smallest = false;
                                break;
                            }
                        }
                        if !smallest {
                            break;
                        }
                    }
                    if smallest {
                        cell_pairs.push((*test_cell, *trial_cell));
                    }
                }
            }
        }

        let mut start = 0;
        let mut cell_blocks = vec![];
        while start < cell_pairs.len() {
            let end = if start + Self::BATCHSIZE < cell_pairs.len() {
                start + Self::BATCHSIZE
            } else {
                cell_pairs.len()
            };
            cell_blocks.push(&cell_pairs[start..end]);
            start = end;
        }

        let numtasks = cell_blocks.len();
        (0..numtasks)
            .into_par_iter()
            .map(&|t| {
                assemble_batch_singular_correction::<Self::T, TestGrid, TrialGrid>(
                    self,
                    Self::DERIV_SIZE,
                    shape,
                    trial_space,
                    test_space,
                    cell_blocks[t],
                    &qpoints_trial,
                    &qweights_trial,
                    &qpoints_test,
                    &qweights_test,
                    &trial_table,
                    &test_table,
                )
            })
            .reduce(|| SparseMatrixData::<Self::T>::new(shape), |a, b| a.sum(b))
    }

    /// Assemble the singular contributions into a dense matrix
    fn assemble_singular_into_dense<
        'a,
        TestGrid: GridType<T = <Self::T as RlstScalar>::Real> + Sync,
        TrialGrid: GridType<T = <Self::T as RlstScalar>::Real> + Sync,
    >(
        &self,
        output: &mut RlstArray<Self::T, 2>,
        qdegree: usize,
        trial_space: &SerialFunctionSpace<'a, Self::T, TrialGrid>,
        test_space: &SerialFunctionSpace<'a, Self::T, TestGrid>,
    ) {
        let sparse_matrix = self.assemble_singular::<TestGrid, TrialGrid>(
            qdegree,
            output.shape(),
            trial_space,
            test_space,
        );
        let data = sparse_matrix.data;
        let rows = sparse_matrix.rows;
        let cols = sparse_matrix.cols;
        for ((i, j), value) in rows.iter().zip(cols.iter()).zip(data.iter()) {
            *output.get_mut([*i, *j]).unwrap() += *value;
        }
    }

    /// Assemble the singular contributions into a CSR sparse matrix
    fn assemble_singular_into_csr<
        'a,
        TestGrid: GridType<T = <Self::T as RlstScalar>::Real> + Sync,
        TrialGrid: GridType<T = <Self::T as RlstScalar>::Real> + Sync,
    >(
        &self,
        qdegree: usize,
        trial_space: &SerialFunctionSpace<'a, Self::T, TrialGrid>,
        test_space: &SerialFunctionSpace<'a, Self::T, TestGrid>,
    ) -> CsrMatrix<Self::T> {
        let shape = [test_space.global_size(), trial_space.global_size()];
        let sparse_matrix =
            self.assemble_singular::<TestGrid, TrialGrid>(qdegree, shape, trial_space, test_space);

        CsrMatrix::<Self::T>::from_aij(
            sparse_matrix.shape,
            &sparse_matrix.rows,
            &sparse_matrix.cols,
            &sparse_matrix.data,
        )
        .unwrap()
    }

    /// Assemble the singular correction into a dense matrix
    ///
    /// The singular correction is the contribution is the terms for adjacent cells are assembled using an (incorrect) non-singular quadrature rule
    fn assemble_singular_correction_into_dense<
        'a,
        TestGrid: GridType<T = <Self::T as RlstScalar>::Real> + Sync,
        TrialGrid: GridType<T = <Self::T as RlstScalar>::Real> + Sync,
    >(
        &self,
        output: &mut RlstArray<Self::T, 2>,
        npts_test: usize,
        npts_trial: usize,
        trial_space: &SerialFunctionSpace<'a, Self::T, TrialGrid>,
        test_space: &SerialFunctionSpace<'a, Self::T, TestGrid>,
    ) {
        let sparse_matrix = self.assemble_singular_correction::<TestGrid, TrialGrid>(
            npts_test,
            npts_trial,
            output.shape(),
            trial_space,
            test_space,
        );
        let data = sparse_matrix.data;
        let rows = sparse_matrix.rows;
        let cols = sparse_matrix.cols;
        for ((i, j), value) in rows.iter().zip(cols.iter()).zip(data.iter()) {
            *output.get_mut([*i, *j]).unwrap() += *value;
        }
    }

    /// Assemble the singular correction into a CSR matrix
    ///
    /// The singular correction is the contribution is the terms for adjacent cells are assembled using an (incorrect) non-singular quadrature rule
    fn assemble_singular_correction_into_csr<
        'a,
        TestGrid: GridType<T = <Self::T as RlstScalar>::Real> + Sync,
        TrialGrid: GridType<T = <Self::T as RlstScalar>::Real> + Sync,
    >(
        &self,
        npts_test: usize,
        npts_trial: usize,
        trial_space: &SerialFunctionSpace<'a, Self::T, TrialGrid>,
        test_space: &SerialFunctionSpace<'a, Self::T, TestGrid>,
    ) -> CsrMatrix<Self::T> {
        let shape = [test_space.global_size(), trial_space.global_size()];
        let sparse_matrix = self.assemble_singular_correction::<TestGrid, TrialGrid>(
            npts_test,
            npts_trial,
            shape,
            trial_space,
            test_space,
        );

        CsrMatrix::<Self::T>::from_aij(
            sparse_matrix.shape,
            &sparse_matrix.rows,
            &sparse_matrix.cols,
            &sparse_matrix.data,
        )
        .unwrap()
    }

    /// Assemble into a dense matrix
    fn assemble_into_dense<
        'a,
        TestGrid: GridType<T = <Self::T as RlstScalar>::Real> + Sync,
        TrialGrid: GridType<T = <Self::T as RlstScalar>::Real> + Sync,
    >(
        &self,
        output: &mut RlstArray<Self::T, 2>,
        trial_space: &SerialFunctionSpace<'a, Self::T, TrialGrid>,
        test_space: &SerialFunctionSpace<'a, Self::T, TestGrid>,
    ) {
        let test_colouring = test_space.compute_cell_colouring();
        let trial_colouring = trial_space.compute_cell_colouring();

        self.assemble_nonsingular_into_dense::<TestGrid, TrialGrid>(
            output,
            16,
            16,
            trial_space,
            test_space,
            &trial_colouring,
            &test_colouring,
        );
        self.assemble_singular_into_dense::<TestGrid, TrialGrid>(
            output,
            4,
            trial_space,
            test_space,
        );
    }

    /// Assemble the non-singular contributions into a dense matrix
    fn assemble_nonsingular_into_dense<
        'a,
        TestGrid: GridType<T = <Self::T as RlstScalar>::Real> + Sync,
        TrialGrid: GridType<T = <Self::T as RlstScalar>::Real> + Sync,
    >(
        &self,
        output: &mut RlstArray<Self::T, 2>,
        npts_test: usize,
        npts_trial: usize,
        trial_space: &SerialFunctionSpace<'a, Self::T, TrialGrid>,
        test_space: &SerialFunctionSpace<'a, Self::T, TestGrid>,
        trial_colouring: &Vec<Vec<usize>>,
        test_colouring: &Vec<Vec<usize>>,
    ) {
        if !trial_space.is_serial() || !test_space.is_serial() {
            panic!("Dense assembly can only be used for function spaces stored in serial");
        }
        if output.shape()[0] != test_space.global_size()
            || output.shape()[1] != trial_space.global_size()
        {
            panic!("Matrix has wrong shape");
        }

        // TODO: pass cell types into this function
        let qrule_test = simplex_rule(ReferenceCellType::Triangle, npts_test).unwrap();
        let mut qpoints_test = rlst_dynamic_array2!(<Self::T as RlstScalar>::Real, [npts_test, 2]);
        for i in 0..npts_test {
            for j in 0..2 {
                *qpoints_test.get_mut([i, j]).unwrap() =
                    num::cast::<f64, <Self::T as RlstScalar>::Real>(qrule_test.points[2 * i + j])
                        .unwrap();
            }
        }
        let qweights_test = qrule_test
            .weights
            .iter()
            .map(|w| num::cast::<f64, <Self::T as RlstScalar>::Real>(*w).unwrap())
            .collect::<Vec<_>>();
        let qrule_trial = simplex_rule(ReferenceCellType::Triangle, npts_trial).unwrap();
        let mut qpoints_trial =
            rlst_dynamic_array2!(<Self::T as RlstScalar>::Real, [npts_trial, 2]);
        for i in 0..npts_trial {
            for j in 0..2 {
                *qpoints_trial.get_mut([i, j]).unwrap() =
                    num::cast::<f64, <Self::T as RlstScalar>::Real>(qrule_trial.points[2 * i + j])
                        .unwrap();
            }
        }
        let qweights_trial = qrule_trial
            .weights
            .iter()
            .map(|w| num::cast::<f64, <Self::T as RlstScalar>::Real>(*w).unwrap())
            .collect::<Vec<_>>();

        let mut test_table = rlst_dynamic_array4!(
            Self::T,
            test_space
                .element()
                .tabulate_array_shape(Self::TABLE_DERIVS, npts_test)
        );
        test_space
            .element()
            .tabulate(&qpoints_test, Self::TABLE_DERIVS, &mut test_table);

        let mut trial_table = rlst_dynamic_array4!(
            Self::T,
            trial_space
                .element()
                .tabulate_array_shape(Self::TABLE_DERIVS, npts_trial)
        );
        trial_space
            .element()
            .tabulate(&qpoints_test, Self::TABLE_DERIVS, &mut trial_table);

        let output_raw = RawData2D {
            data: output.data_mut().as_mut_ptr(),
            shape: output.shape(),
        };

        for test_c in test_colouring {
            for trial_c in trial_colouring {
                let mut test_cells: Vec<&[usize]> = vec![];
                let mut trial_cells: Vec<&[usize]> = vec![];

                let mut test_start = 0;
                while test_start < test_c.len() {
                    let test_end = if test_start + Self::BATCHSIZE < test_c.len() {
                        test_start + Self::BATCHSIZE
                    } else {
                        test_c.len()
                    };

                    let mut trial_start = 0;
                    while trial_start < trial_c.len() {
                        let trial_end = if trial_start + Self::BATCHSIZE < trial_c.len() {
                            trial_start + Self::BATCHSIZE
                        } else {
                            trial_c.len()
                        };
                        test_cells.push(&test_c[test_start..test_end]);
                        trial_cells.push(&trial_c[trial_start..trial_end]);
                        trial_start = trial_end;
                    }
                    test_start = test_end
                }

                let numtasks = test_cells.len();
                let r: usize = (0..numtasks)
                    .into_par_iter()
                    .map(&|t| {
                        assemble_batch_nonadjacent::<Self::T, TestGrid, TrialGrid>(
                            self,
                            Self::DERIV_SIZE,
                            &output_raw,
                            trial_space,
                            trial_cells[t],
                            test_space,
                            test_cells[t],
                            &qpoints_trial,
                            &qweights_trial,
                            &qpoints_test,
                            &qweights_test,
                            &trial_table,
                            &test_table,
                        )
                    })
                    .sum();
                assert_eq!(r, numtasks);
            }
        }
    }
}

#[cfg(test)]
mod test {
    use super::*;
    use crate::function_space::SerialFunctionSpace;
    use approx::*;
    use bempp_element::element::lagrange;
    use bempp_grid::shapes::regular_sphere;
    use bempp_traits::element::Continuity;
    use rlst::RandomAccessByRef;

    #[test]
    fn test_singular_dp0() {
        let grid = regular_sphere::<f64>(0);
        let element = lagrange::create(ReferenceCellType::Triangle, 0, Continuity::Discontinuous);
        let space = SerialFunctionSpace::new(&grid, &element);

        let ndofs = space.global_size();

        let mut matrix = rlst_dynamic_array2!(f64, [ndofs, ndofs]);
        let assembler = LaplaceSingleLayerAssembler::<128, f64>::default();
        assembler.assemble_singular_into_dense(&mut matrix, 4, &space, &space);
        let csr = assembler.assemble_singular_into_csr(4, &space, &space);

        let indptr = csr.indptr();
        let indices = csr.indices();
        let data = csr.data();

        let mut row = 0;
        for (i, j) in indices.iter().enumerate() {
            while i >= indptr[row + 1] {
                row += 1;
            }
            assert_relative_eq!(*matrix.get([row, *j]).unwrap(), data[i], epsilon = 1e-8);
        }
    }

    #[test]
    fn test_singular_p1() {
        let grid = regular_sphere::<f64>(0);
        let element = lagrange::create(ReferenceCellType::Triangle, 1, Continuity::Continuous);
        let space = SerialFunctionSpace::new(&grid, &element);

        let ndofs = space.global_size();

        let mut matrix = rlst_dynamic_array2!(f64, [ndofs, ndofs]);
        let assembler = LaplaceSingleLayerAssembler::<128, f64>::default();
        assembler.assemble_singular_into_dense(&mut matrix, 4, &space, &space);
        let csr = assembler.assemble_singular_into_csr(4, &space, &space);

        let indptr = csr.indptr();
        let indices = csr.indices();
        let data = csr.data();

        let mut row = 0;
        for (i, j) in indices.iter().enumerate() {
            while i >= indptr[row + 1] {
                row += 1;
            }
            assert_relative_eq!(*matrix.get([row, *j]).unwrap(), data[i], epsilon = 1e-8);
        }
    }

    #[test]
    fn test_singular_dp0_p1() {
        let grid = regular_sphere::<f64>(0);
        let element0 = lagrange::create(ReferenceCellType::Triangle, 0, Continuity::Discontinuous);
        let element1 = lagrange::create(ReferenceCellType::Triangle, 1, Continuity::Continuous);
        let space0 = SerialFunctionSpace::new(&grid, &element0);
        let space1 = SerialFunctionSpace::new(&grid, &element1);

        let ndofs0 = space0.global_size();
        let ndofs1 = space1.global_size();

        let mut matrix = rlst_dynamic_array2!(f64, [ndofs1, ndofs0]);
        let assembler = LaplaceSingleLayerAssembler::<128, f64>::default();
        assembler.assemble_singular_into_dense(&mut matrix, 4, &space0, &space1);
        let csr = assembler.assemble_singular_into_csr(4, &space0, &space1);
        let indptr = csr.indptr();
        let indices = csr.indices();
        let data = csr.data();

        let mut row = 0;
        for (i, j) in indices.iter().enumerate() {
            while i >= indptr[row + 1] {
                row += 1;
            }
            assert_relative_eq!(*matrix.get([row, *j]).unwrap(), data[i], epsilon = 1e-8);
        }
    }
}<|MERGE_RESOLUTION|>--- conflicted
+++ resolved
@@ -12,21 +12,11 @@
 use bempp_traits::types::EvalType;
 use bempp_traits::types::ReferenceCellType;
 use rayon::prelude::*;
-<<<<<<< HEAD
-use rlst_dense::{
-    array::Array,
-    base_array::BaseArray,
-    data_container::VectorContainer,
-    rlst_dynamic_array2, rlst_dynamic_array3, rlst_dynamic_array4,
-    traits::{RandomAccessMut, RawAccess, RawAccessMut, Shape, UnsafeRandomAccessByRef},
-    types::RlstScalar,
-=======
 use rlst::CsrMatrix;
 use rlst::{
     rlst_dynamic_array2, rlst_dynamic_array3, rlst_dynamic_array4, Array, BaseArray,
     RandomAccessMut, RawAccess, RawAccessMut, RlstScalar, Shape, UnsafeRandomAccessByRef,
     UnsafeRandomAccessMut, VectorContainer,
->>>>>>> 1bd929f0
 };
 use std::collections::HashMap;
 
