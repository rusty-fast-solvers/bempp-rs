use approx::*;
use bempp_bem::assembly::batched::BatchedAssembler;
use bempp_bem::assembly::{batched, fmm_tools};
use bempp_bem::function_space::SerialFunctionSpace;
use bempp_element::element::{create_element, ElementFamily};
use bempp_field::types::FftFieldTranslationKiFmm;
use bempp_fmm::types::KiFmmBuilderSingleNode;
use bempp_traits::tree::FmmTree;

use bempp_grid::shapes::regular_sphere;
use bempp_kernel::laplace_3d::Laplace3dKernel;
use bempp_traits::bem::{DofMap, FunctionSpace};
use bempp_traits::element::Continuity;
<<<<<<< HEAD
use bempp_traits::fmm::{Fmm, FmmLoop};
use bempp_traits::grid::GridType;
use bempp_traits::kernel::Kernel;
use bempp_traits::tree::Tree;
use bempp_traits::types::EvalType;
use bempp_traits::types::ReferenceCellType;
use bempp_tree::types::single_node::SingleNodeTree;
=======
use bempp_traits::fmm::Fmm;
use bempp_traits::grid::{Grid, Topology};
use bempp_traits::kernel::Kernel;
use bempp_traits::tree::Tree;
use bempp_traits::types::EvalType;
>>>>>>> 3fd51dc6
use rand::prelude::*;
use rlst_dense::{
    array::empty_array,
    rlst_dynamic_array2,
    traits::{MultIntoResize, RandomAccessByRef, RandomAccessMut, RawAccess, RawAccessMut},
};

fn fmm_prototype<TestGrid: GridType<T = f64> + Sync, TrialGrid: GridType<T = f64> + Sync>(
    trial_space: &SerialFunctionSpace<f64, TrialGrid>,
    test_space: &SerialFunctionSpace<f64, TestGrid>,
) {
    const NPTS: usize = 16;

    let test_grid = test_space.grid();
    let trial_grid = test_space.grid();
    if std::ptr::addr_of!(*test_grid) as usize != std::ptr::addr_of!(*trial_grid) as usize {
        panic!("Assembly on different grids not yet supported");
    }

    let grid = trial_space.grid();

    let test_ndofs = test_space.dofmap().global_size();
    let trial_ndofs = trial_space.dofmap().global_size();
    let nqpts = NPTS * grid.number_of_cells();
    let kernel = Laplace3dKernel::new();

    // Compute dense
    let mut matrix = rlst_dynamic_array2!(f64, [test_ndofs, trial_ndofs]);
    let a = batched::LaplaceSingleLayerAssembler::default();
    a.assemble_into_dense::<128, TestGrid, TrialGrid>(&mut matrix, trial_space, test_space);

    // Compute using FMM method
    let all_points = fmm_tools::get_all_quadrature_points::<NPTS, f64, TrialGrid>(grid);

    // k is the matrix that FMM will give us
    let mut k = rlst_dynamic_array2!(f64, [nqpts, nqpts]);
    kernel.assemble_st(
        EvalType::Value,
        all_points.data(),
        all_points.data(),
        k.data_mut(),
    );

    let mut p_t = rlst_dynamic_array2!(f64, [test_ndofs, nqpts]);
    fmm_tools::transpose_basis_to_quadrature_into_dense::<NPTS, 128, f64, f64, TestGrid>(
        &mut p_t, test_space,
    );

    let mut p = rlst_dynamic_array2!(f64, [nqpts, trial_ndofs]);
    fmm_tools::basis_to_quadrature_into_dense::<NPTS, 128, f64, f64, TrialGrid>(
        &mut p,
        trial_space,
    );

    // matrix 2 = p_t @ k @ p - c + singular
    let mut matrix2 = rlst_dynamic_array2!(f64, [test_ndofs, trial_ndofs]);

    // matrix 2 = singular
    a.assemble_singular_into_dense::<4, 128, TestGrid, TrialGrid>(
        &mut matrix2,
        trial_space,
        test_space,
    );

    let mut correction = rlst_dynamic_array2!(f64, [test_ndofs, trial_ndofs]);
    a.assemble_singular_correction_into_dense::<NPTS, NPTS, 128, TestGrid, TrialGrid>(
        &mut correction,
        trial_space,
        test_space,
    );

    let temp = empty_array::<f64, 2>()
        .simple_mult_into_resize(empty_array::<f64, 2>().simple_mult_into_resize(p_t, k), p);
    for j in 0..trial_ndofs {
        for i in 0..test_ndofs {
            *matrix2.get_mut([i, j]).unwrap() +=
                *temp.get([i, j]).unwrap() - *correction.get([i, j]).unwrap();
        }
    }

    // Check two matrices are equal
    for i in 0..test_ndofs {
        for j in 0..trial_ndofs {
            assert_relative_eq!(
                *matrix.get([i, j]).unwrap(),
                *matrix2.get([i, j]).unwrap(),
                epsilon = 1e-8
            );
        }
    }
}

fn fmm_matvec<TrialGrid: GridType<T = f64> + Sync, TestGrid: GridType<T = f64> + Sync>(
    trial_space: &SerialFunctionSpace<f64, TrialGrid>,
    test_space: &SerialFunctionSpace<f64, TestGrid>,
) {
    const NPTS: usize = 16;

    let test_grid = test_space.grid();
    let trial_grid = test_space.grid();
    if std::ptr::addr_of!(*test_grid) as usize != std::ptr::addr_of!(*trial_grid) as usize {
        panic!("Assembly on different grids not yet supported");
    }

    let grid = trial_space.grid();

    let test_ndofs = test_space.dofmap().global_size();
    let trial_ndofs = trial_space.dofmap().global_size();
<<<<<<< HEAD
    let nqpts = NPTS * grid.number_of_cells();
    let kernel = Laplace3dKernel::new();
=======
    let nqpts = NPTS * grid.topology().entity_count(grid.topology().dim());

>>>>>>> 3fd51dc6
    // Compute dense
    let mut matrix = rlst_dynamic_array2!(f64, [test_ndofs, trial_ndofs]);
    let a = batched::LaplaceSingleLayerAssembler::default();
    a.assemble_into_dense::<128, TestGrid, TrialGrid>(&mut matrix, trial_space, test_space);

    // Compute using FMM method
    let all_points = fmm_tools::get_all_quadrature_points::<NPTS, f64, TrialGrid>(grid);

    // FMM parameters
    let expansion_order = 6;
    let n_crit = Some(150);
    let sparse = true;

    let p_t = fmm_tools::transpose_basis_to_quadrature_into_csr::<NPTS, 128, f64, f64, TestGrid>(
        test_space,
    );
    let p = fmm_tools::basis_to_quadrature_into_csr::<NPTS, 128, f64, f64, TrialGrid>(trial_space);
    let singular =
        a.assemble_singular_into_csr::<4, 128, TestGrid, TrialGrid>(trial_space, test_space);

    let correction = a
        .assemble_singular_correction_into_csr::<NPTS, NPTS, 128, TestGrid, TrialGrid>(
            trial_space,
            test_space,
        );

    // matrix2 = p_t @ k @ p - c + singular
    let mut rng = rand::thread_rng();
    for _ in 0..10 {
        let mut vec = rlst_dynamic_array2!(f64, [trial_ndofs, 1]);
        for i in 0..trial_ndofs {
            *vec.get_mut([i, 0]).unwrap() = rng.gen();
        }
        let dense_result =
            empty_array::<f64, 2>().simple_mult_into_resize(matrix.view(), vec.view());

        let mut fmm_result = rlst_dynamic_array2!(f64, [test_ndofs, 1]);
        // (p_t @ k @ p - c + singular) @ vec
        let mut row = 0;
        for (i, (index, data)) in singular.indices().iter().zip(singular.data()).enumerate() {
            while i >= singular.indptr()[row + 1] {
                row += 1;
            }
            *fmm_result.get_mut([row, 0]).unwrap() += data * vec.get([*index, 0]).unwrap();
        }
        let mut row = 0;
        for (i, (index, data)) in correction
            .indices()
            .iter()
            .zip(correction.data())
            .enumerate()
        {
            while i >= correction.indptr()[row + 1] {
                row += 1;
            }
            *fmm_result.get_mut([row, 0]).unwrap() -= data * vec.get([*index, 0]).unwrap();
        }

        let mut temp0 = rlst_dynamic_array2!(f64, [nqpts, 1]);
        let mut row = 0;
        for (i, (index, data)) in p.indices().iter().zip(p.data()).enumerate() {
            while i >= p.indptr()[row + 1] {
                row += 1;
            }
            *temp0.get_mut([row, 0]).unwrap() += data * vec.get([*index, 0]).unwrap();
        }

        let fmm = KiFmmBuilderSingleNode::new()
            .tree(&all_points, &all_points, n_crit, sparse)
            .unwrap()
            .parameters(
                &temp0,
                expansion_order,
                Laplace3dKernel::new(),
                EvalType::Value,
                FftFieldTranslationKiFmm::new(),
            )
            .unwrap()
            .build()
            .unwrap();

        fmm.evaluate();

        let mut temp1 = rlst_dynamic_array2!(f64, [nqpts, 1]);
        let indices = &fmm.tree().target_tree().all_global_indices().unwrap();

        for (i, j) in indices.iter().enumerate() {
            *temp1.get_mut([*j, 0]).unwrap() = fmm.potentials[i];
        }

        let mut row = 0;
        for (i, (index, data)) in p_t.indices().iter().zip(p_t.data()).enumerate() {
            while i >= p_t.indptr()[row + 1] {
                row += 1;
            }
            *fmm_result.get_mut([row, 0]).unwrap() += data * temp1.get([*index, 0]).unwrap();
        }

        for i in 0..test_ndofs {
            assert_relative_eq!(
                *dense_result.get([i, 0]).unwrap(),
                *fmm_result.get([i, 0]).unwrap(),
                epsilon = 1e-5
            );
        }
    }
}

#[test]
fn test_fmm_prototype_dp0_dp0() {
    #[cfg(debug_assertions)]
    let grid = regular_sphere(0);
    #[cfg(not(debug_assertions))]
    let grid = regular_sphere(2);

    let element = create_element(
        ElementFamily::Lagrange,
        ReferenceCellType::Triangle,
        0,
        Continuity::Discontinuous,
    );
    let space = SerialFunctionSpace::new(&grid, &element);

    fmm_prototype(&space, &space);
}

#[test]
fn test_fmm_prototype_p1_p1() {
    #[cfg(debug_assertions)]
    let grid = regular_sphere(0);
    #[cfg(not(debug_assertions))]
    let grid = regular_sphere(2);

    let element = create_element(
        ElementFamily::Lagrange,
        ReferenceCellType::Triangle,
        1,
        Continuity::Continuous,
    );
    let space = SerialFunctionSpace::new(&grid, &element);

    fmm_prototype(&space, &space);
}

#[test]
fn test_fmm_prototype_dp0_p1() {
    #[cfg(debug_assertions)]
    let grid = regular_sphere(0);
    #[cfg(not(debug_assertions))]
    let grid = regular_sphere(2);

    let element0 = create_element(
        ElementFamily::Lagrange,
        ReferenceCellType::Triangle,
        0,
        Continuity::Discontinuous,
    );
    let element1 = create_element(
        ElementFamily::Lagrange,
        ReferenceCellType::Triangle,
        1,
        Continuity::Continuous,
    );
    let space0 = SerialFunctionSpace::new(&grid, &element0);
    let space1 = SerialFunctionSpace::new(&grid, &element1);

    fmm_prototype(&space0, &space1);
}

#[test]
fn test_fmm_dp0_dp0() {
    #[cfg(debug_assertions)]
    let grid = regular_sphere(0);
    #[cfg(not(debug_assertions))]
    let grid = regular_sphere(2);

    let element = create_element(
        ElementFamily::Lagrange,
        ReferenceCellType::Triangle,
        0,
        Continuity::Discontinuous,
    );
    let space = SerialFunctionSpace::new(&grid, &element);

    fmm_matvec(&space, &space);
}

#[test]
fn test_fmm_p1_p1() {
    #[cfg(debug_assertions)]
    let grid = regular_sphere(0);
    #[cfg(not(debug_assertions))]
    let grid = regular_sphere(2);

    let element = create_element(
        ElementFamily::Lagrange,
        ReferenceCellType::Triangle,
        1,
        Continuity::Continuous,
    );
    let space = SerialFunctionSpace::new(&grid, &element);

    fmm_matvec(&space, &space);
}

#[test]
fn test_fmm_dp0_p1() {
    #[cfg(debug_assertions)]
    let grid = regular_sphere(0);
    #[cfg(not(debug_assertions))]
    let grid = regular_sphere(2);

    let element0 = create_element(
        ElementFamily::Lagrange,
        ReferenceCellType::Triangle,
        0,
        Continuity::Discontinuous,
    );
    let element1 = create_element(
        ElementFamily::Lagrange,
        ReferenceCellType::Triangle,
        1,
        Continuity::Continuous,
    );
    let space0 = SerialFunctionSpace::new(&grid, &element0);
    let space1 = SerialFunctionSpace::new(&grid, &element1);

    fmm_matvec(&space0, &space1);
}

#[test]
fn test_fmm_result() {
    let grid = regular_sphere(2);

    const NPTS: usize = 1;

    let nqpts = NPTS * grid.number_of_cells();
    let kernel = Laplace3dKernel::new();

    let all_points = fmm_tools::get_all_quadrature_points::<NPTS, f64, _>(&grid);

    let expansion_order = 6;
    let n_crit = Some(1);
    let sparse = true;

    let mut k = rlst_dynamic_array2!(f64, [nqpts, nqpts]);
    kernel.assemble_st(
        EvalType::Value,
        all_points.data(),
        all_points.data(),
        k.data_mut(),
    );

    // let mut rng: ThreadRng = rand::thread_rng();
    let mut rng = StdRng::seed_from_u64(0);

    let mut vec = rlst_dynamic_array2!(f64, [nqpts, 1]);
    for i in 0..nqpts {
        *vec.get_mut([i, 0]).unwrap() = rng.gen();
    }
    let dense_result = empty_array::<f64, 2>().simple_mult_into_resize(k.view(), vec.view());

    let fmm = KiFmmBuilderSingleNode::new()
        .tree(&all_points, &all_points, n_crit, sparse)
        .unwrap()
        .parameters(
            &vec,
            expansion_order,
            Laplace3dKernel::new(),
            EvalType::Value,
            FftFieldTranslationKiFmm::new(),
        )
        .unwrap()
        .build()
        .unwrap();

    fmm.evaluate();

    let indices = &fmm.tree().target_tree().global_indices;
    let mut fmm_result = rlst_dynamic_array2!(f64, [nqpts, 1]);
    for (i, j) in indices.iter().enumerate() {
        *fmm_result.get_mut([*j, 0]).unwrap() = fmm.potentials[i];
    }

    for i in 0..nqpts {
        assert_relative_eq!(
            *dense_result.get([i, 0]).unwrap(),
            *fmm_result.get([i, 0]).unwrap(),
            epsilon = 1e-5
        );
    }
}<|MERGE_RESOLUTION|>--- conflicted
+++ resolved
@@ -11,21 +11,11 @@
 use bempp_kernel::laplace_3d::Laplace3dKernel;
 use bempp_traits::bem::{DofMap, FunctionSpace};
 use bempp_traits::element::Continuity;
-<<<<<<< HEAD
-use bempp_traits::fmm::{Fmm, FmmLoop};
+use bempp_traits::fmm::Fmm;
 use bempp_traits::grid::GridType;
 use bempp_traits::kernel::Kernel;
 use bempp_traits::tree::Tree;
 use bempp_traits::types::EvalType;
-use bempp_traits::types::ReferenceCellType;
-use bempp_tree::types::single_node::SingleNodeTree;
-=======
-use bempp_traits::fmm::Fmm;
-use bempp_traits::grid::{Grid, Topology};
-use bempp_traits::kernel::Kernel;
-use bempp_traits::tree::Tree;
-use bempp_traits::types::EvalType;
->>>>>>> 3fd51dc6
 use rand::prelude::*;
 use rlst_dense::{
     array::empty_array,
@@ -134,13 +124,8 @@
 
     let test_ndofs = test_space.dofmap().global_size();
     let trial_ndofs = trial_space.dofmap().global_size();
-<<<<<<< HEAD
     let nqpts = NPTS * grid.number_of_cells();
-    let kernel = Laplace3dKernel::new();
-=======
-    let nqpts = NPTS * grid.topology().entity_count(grid.topology().dim());
-
->>>>>>> 3fd51dc6
+
     // Compute dense
     let mut matrix = rlst_dynamic_array2!(f64, [test_ndofs, trial_ndofs]);
     let a = batched::LaplaceSingleLayerAssembler::default();
