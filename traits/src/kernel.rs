//! Trait for Green's function kernels
use crate::types::EvalType;
use crate::types::RlstScalar;

/// Interface to evaluating Green's functions for given sources and targets.
pub trait Kernel: Sync {
    type T: RlstScalar;

    /// Evaluate the Green's fct. for a single source and single target.
    fn greens_fct(
        &self,
        eval_type: EvalType,
        source: &[<Self::T as RlstScalar>::Real],
        target: &[<Self::T as RlstScalar>::Real],
        result: &mut [Self::T],
    );

    /// Single threaded evaluation of Green's functions.
    ///
    /// - `eval_type`: Either [EvalType::Value] to only return Green's function values
    ///              or [EvalType::ValueDeriv] to return values and derivatives.
    /// - `sources`: A slice defining the source points. The points must be given in the form
    ///            `[x_1, x_2, ... x_N, y_1, y_2, ..., y_N, z_1, z_2, ..., z_N]`, that is
    ///            the value for each dimension must be continuously contained in the slice.
    /// - `targets`: A slice defining the targets. The memory layout is the same as for sources.
    /// - `charges`: A slice defining the charges. For each source point there needs to be one charge.
    /// - `result`: The result array. If the kernel is RlstScalar and `eval_type` has the value [EvalType::Value]
    ///           then `result` has the same number of elemens as there are targets. For a RlstScalar kernel
    ///           in three dimensional space if [EvalType::ValueDeriv] was chosen then `result` contains
    ///           for each target in consecutive order the value of the kernel and the three components
    ///           of its derivative.
    ///
    fn evaluate_st(
        &self,
        eval_type: EvalType,
        sources: &[<Self::T as RlstScalar>::Real],
        targets: &[<Self::T as RlstScalar>::Real],
        charges: &[Self::T],
        result: &mut [Self::T],
    );

    /// Multi-threaded evaluation of a Green's function kernel.
    ///
    /// The method parallelizes over the given targets. It expects a Rayon `ThreadPool`
    /// in which the multi-threaded execution can be scheduled.
    fn evaluate_mt(
        &self,
        eval_type: EvalType,
        sources: &[<Self::T as RlstScalar>::Real],
        targets: &[<Self::T as RlstScalar>::Real],
        charges: &[Self::T],
        result: &mut [Self::T],
    );

    /// Single threaded assembly of a kernel matrix.
    ///
    /// - `eval_type`: Either [EvalType::Value] to only return Green's function values
    ///              or [EvalType::ValueDeriv] to return values and derivatives.
    /// - `sources`: A slice defining the source points. The points must be given in the form
    ///            `[x_1, x_2, ... x_N, y_1, y_2, ..., y_N, z_1, z_2, ..., z_N]`, that is
    ///            the value for each dimension must be continuously contained in the slice.
    /// - `targets`: A slice defining the targets. The memory layout is the same as for sources.
    /// - `result`: The result array. If the kernel is RlstScalar and `eval_type` has the value [EvalType::Value]
    ///           then `result` has MxN elements with M the number of targets and N the number of targets.
    ///           For a RlstScalar kernel in three dimensional space if [EvalType::ValueDeriv] was chosen then `result` contains
    ///           in consecutive order the interaction of all sources with the first target and then the corresponding derivatives,
    ///           followed by the interactions with the second target, and so on. See the example for illustration.
    ///
    fn assemble_st(
        &self,
        eval_type: EvalType,
        sources: &[<Self::T as RlstScalar>::Real],
        targets: &[<Self::T as RlstScalar>::Real],
        result: &mut [Self::T],
    );

    /// Multi-threaded version of kernel matrix assembly.
    fn assemble_mt(
        &self,
        eval_type: EvalType,
        sources: &[<Self::T as RlstScalar>::Real],
        targets: &[<Self::T as RlstScalar>::Real],
        result: &mut [Self::T],
    );

    /// Single threaded assembly of the diagonal of a kernel matrix
    fn assemble_diagonal_st(
        &self,
        eval_type: EvalType,
        sources: &[<Self::T as RlstScalar>::Real],
        targets: &[<Self::T as RlstScalar>::Real],
        result: &mut [Self::T],
    );

    /// Return the domain component count of the Green's fct.
    ///
    /// For a RlstScalar kernel this is `1`.
    fn domain_component_count(&self) -> usize;

    /// Return the space dimension.
    fn space_dimension(&self) -> usize;

    /// Return the range component count of the Green's fct.
    ///
    /// For a RlstScalar kernel this is `1` if [EvalType::Value] is
    /// given, and `4` if [EvalType::ValueDeriv] is given.
    fn range_component_count(&self, eval_type: EvalType) -> usize;
<<<<<<< HEAD
=======
}

/// Scaling required by the FMM to apply kernel to each octree level.
pub trait ScaleInvariantKernel {
    /// The kernel is generic over data type.
    type T: RlstScalar<Real = Self::T>;

    /// # Warning
    /// Scaling by level is kernel dependent, only applicable to homogenous kernels, staged to be deprecated
    ///
    /// # Arguments
    /// * `level` - Level of octree at which the kernel is being applied.
    fn scale(&self, level: u64) -> Self::T;
>>>>>>> 0cda3d5c
}<|MERGE_RESOLUTION|>--- conflicted
+++ resolved
@@ -105,20 +105,4 @@
     /// For a RlstScalar kernel this is `1` if [EvalType::Value] is
     /// given, and `4` if [EvalType::ValueDeriv] is given.
     fn range_component_count(&self, eval_type: EvalType) -> usize;
-<<<<<<< HEAD
-=======
-}
-
-/// Scaling required by the FMM to apply kernel to each octree level.
-pub trait ScaleInvariantKernel {
-    /// The kernel is generic over data type.
-    type T: RlstScalar<Real = Self::T>;
-
-    /// # Warning
-    /// Scaling by level is kernel dependent, only applicable to homogenous kernels, staged to be deprecated
-    ///
-    /// # Arguments
-    /// * `level` - Level of octree at which the kernel is being applied.
-    fn scale(&self, level: u64) -> Self::T;
->>>>>>> 0cda3d5c
 }